import contextlib
import functools
import itertools
import warnings
import weakref
from dataclasses import dataclass
from functools import partial
from typing import Any, Callable, Dict, List, Optional, Type, TypeVar, Union

import torch
import torch.fx.experimental.symbolic_shapes as symbolic_shapes
from torch._ops import OpOverload
from torch._subclasses.meta_utils import MetaConverter, WeakTensorRefKey
from torch.fx.operator_schemas import normalize_function
from torch.multiprocessing.reductions import StorageWeakRef
from torch.overrides import TorchFunctionMode
from torch.utils._mode_utils import no_dispatch
from torch.utils._python_dispatch import enable_torch_dispatch_mode, TorchDispatchMode

<<<<<<< HEAD
from torch.utils._pytree import PyTree, tree_any, tree_flatten, tree_map
=======
from torch.utils._pytree import PyTree, tree_flatten, tree_map
>>>>>>> 26c136a1

pytree = torch.utils._pytree
T = TypeVar("T")
TensorWeakRef = Any

aten = torch.ops.aten

CONSTANT_NUMEL_LIMIT = 1


@dataclass
class UnsupportedFakeTensorException(RuntimeError):
    reason: str


@dataclass
class DynamicOutputShapeException(RuntimeError):
    func: OpOverload


_device_not_kwarg_ops = (
    aten._resize_output_.default,
    aten.nested_tensor.default,
    aten.nested_tensor.out,
    aten.pin_memory.default,
    aten.is_pinned.default,
    aten.to.device,
    aten.to.prim_Device,
    aten._pin_memory.default,
    aten._pin_memory.out,
    aten._resize_output.default,
    aten._resize_output.out,
)

# this op is never actually used
_non_kwarg_device_constructors = (aten._list_to_tensor,)


def contains_tensor_types(type):
    tensor_type = torch._C.TensorType.get()
    return type.isSubtypeOf(tensor_type) or any(
        contains_tensor_types(e) for e in type.containedTypes()
    )


_like_tensor_constructors = (
    aten.empty_like.default,
    aten.empty_like.out,
    aten.full_like.default,
    aten.full_like.out,
    aten.ones_like.default,
    aten.ones_like.out,
    aten.rand_like.default,
    aten.rand_like.out,
    aten.randn_like.default,
    aten.randn_like.out,
    aten.randint_like.default,
    aten.randint_like.out,
    aten.randint_like.low_dtype,
    aten.randint_like.low_dtype_out,
    aten.zeros_like.default,
    aten.zeros_like.out,
    aten.new_empty.default,
    aten.new_empty.out,
    aten.new_empty_strided.default,
    aten.new_empty_strided.out,
    aten.new_full.default,
    aten.new_full.out,
    aten.new_zeros.default,
    aten.new_zeros.out,
    aten.new_ones.default,
    aten.new_ones.out,
)


@functools.lru_cache(None)
def _is_tensor_constructor(func: OpOverload):
    assert isinstance(func, OpOverload)
    schema = func._schema
    if any(contains_tensor_types(arg.type) for arg in schema.arguments):
        return False
    # TODO: no real reason to restrict multiple outputs
    return (
        len(schema.returns) == 1 and schema.returns[0].type is torch._C.TensorType.get()
    )


@functools.lru_cache(None)
def get_schema_info(func):
    return torch._C._SchemaInfo(func._schema)  # type: ignore[attr-defined]


def tree_flatten_only(ty: Type[T], pytree: PyTree):
    flat_vals, _ = tree_flatten(pytree)
    return [elem for elem in flat_vals if isinstance(elem, ty)]


# Similar to `MetaConverter`, this is a class for converting
# multiple tensors into fake tensors which share the same view/storage
# structure. Like `MetaConverter`, it uses `WeakTensorRefKey` to
# hold a weak reference for all memoized tensors.
class FakeTensorConverter(object):
    tensor_memo: weakref.WeakValueDictionary
    meta_converter: MetaConverter
    constant_storage_mapping: Dict[StorageWeakRef, List[TensorWeakRef]]

    def __init__(self):
        # FakeTensors store the FakeTensorMode which in turn stores a
        # FakeTensor, so we need to hold a weak reference to the FakeTensor
        # otherwise we would induce a circular reference
        self.tensor_memo = weakref.WeakValueDictionary()
        self.meta_converter = MetaConverter()

        # map from to storage to corresponding constant tensors
        self.constant_storage_mapping = {}

    def add_constant_storage_mapping(self, fake_tensor):
        # when you have a constant, aliased tensor:
        # const_tensor.add_(torch.rand([1]))
        # all aliases of it must become no longer const
        assert isinstance(fake_tensor, FakeTensor) and fake_tensor.constant is not None
        weak_st = StorageWeakRef(fake_tensor.constant.storage())

        # we need a map from a weak storage to all of its corresponding
        # constant tensors. python doesn't have the weak value equivalent
        # of defaultdict(list), so we are using a WeakValueDictionary as one
        if weak_st not in self.constant_storage_mapping:
            self.constant_storage_mapping[weak_st] = []
        self.constant_storage_mapping[weak_st].append(weakref.ref(fake_tensor))

    def invalidate_constant_aliases(self, tensor):
        assert not isinstance(tensor, FakeTensor)

        weak_st = StorageWeakRef(tensor.storage())
        if weak_st not in self.constant_storage_mapping:
            return

        for weak_tensor_ref in self.constant_storage_mapping[weak_st]:
            ten = weak_tensor_ref()
            if ten is not None:
                ten._fix_weakref()
                ten.constant = None

        del self.constant_storage_mapping[weak_st]

    def _get_memo(self, t):
        if WeakTensorRefKey(t) in self.tensor_memo:
            out = self.tensor_memo[WeakTensorRefKey(t)]
            out._fix_weakref()
            return out
        return None

    def set_tensor_memo(self, t, v):
        th = WeakTensorRefKey(t)

        # hold a weak ref to self, otherwise it will be kept alive
        # by the del_ten closure
        self_weak_ref = weakref.ref(self)

        def del_ten():
            self_ref = self_weak_ref()
            if self_ref is None:
                return
            # on shutdown, th may not be in memo
            self_ref.tensor_memo.pop(th, None)

        weakref.finalize(t, del_ten)
        self.tensor_memo[th] = v

    def from_real_tensor(self, fake_mode, t, make_constant=False):
        maybe_memo = self._get_memo(t)
        if maybe_memo is not None:
            return maybe_memo
        existing_device = t.device
        # not yet supported in metatensors
        if t.is_quantized:
            raise UnsupportedFakeTensorException("quantized nyi in meta tensors")
        with no_dispatch():
            meta_t = self.meta_converter(t)
            if meta_t.device.type != "meta":
                raise UnsupportedFakeTensorException("meta converter nyi")
            out = FakeTensor(
                fake_mode,
                meta_t,
                existing_device,
                constant=t if make_constant else None,
            )
            if make_constant:
                self.add_constant_storage_mapping(out)
        if type(t) is torch.nn.Parameter:
            assert not make_constant
            out = torch.nn.Parameter(out, requires_grad=out.requires_grad)  # type: ignore[assignment]
        with warnings.catch_warnings():
            warnings.filterwarnings("ignore", "The .grad attribute of a Tensor")
            grad_not_none = t.grad is not None
        if grad_not_none:
            out.grad = self.from_real_tensor(fake_mode, t.grad)
        self.set_tensor_memo(t, out)
        return out

    def from_meta_and_device(self, fake_mode, t, device):
        maybe_memo = self._get_memo(t)
        if maybe_memo is not None:
            return maybe_memo
        out = FakeTensor(fake_mode, t, device)
        self.set_tensor_memo(t, out)
        return out

    # There are two ways to call this.  First, you can have manually constructed
    # a meta tensor and you need to turn it into a fake tensor.  In that case,
    # pass a meta tensor and a device argument.  Alternately, you can have a
    # real tensor that you need to convert into a fake tensor; in that case,
    # omit the device.
    #
    # The disallowed case: if you specify the device, it MUST be a meta tensor.
    # However, you're allowed to pass a meta tensor to be turned into a fake
    # tensor; although an odd thing to do, this can occur if you're doing
    # cross ref testing and the inner test is already operating on meta tensors
    def __call__(self, fake_mode, t, device=None, *, make_constant=False):
        if device is None:
            return self.from_real_tensor(fake_mode, t, make_constant)
        else:
            assert make_constant is False
            assert t.device.type == "meta"
            return self.from_meta_and_device(fake_mode, t, device)


op_implementations = []


def register_op_impl(run_impl_check: Union[Callable[[OpOverload], bool], OpOverload]):
    def impl_decorator(op_impl):
        global op_implementations
        if isinstance(run_impl_check, OpOverload):
            op_implementations.append((lambda func: func == run_impl_check, op_impl))
        else:
            op_implementations.append((run_impl_check, op_impl))

        return op_impl

    return impl_decorator


@register_op_impl(
    lambda func: (_is_tensor_constructor(func) or func in _like_tensor_constructors)
)
def constructors(fake_mode, func, *args, **kwargs):
    assert func not in _non_kwarg_device_constructors
    _, new_kwargs = normalize_function(
        func, args=args, kwargs=kwargs, normalize_to_only_use_kwargs=True
    )
    if func in _like_tensor_constructors:
        default_device = new_kwargs["input"].device
        # TODO: file issue
        args = (new_kwargs.pop("input"),)
    else:
        # cpu is default device if none is specified
        default_device = torch.device("cpu")
        args = ()
    out_device = new_kwargs.pop("device", None)
    out_device = out_device if out_device is not None else default_device
    new_kwargs["device"] = torch.device("meta")
    r = func(*args, **new_kwargs)
    return FakeTensor(fake_mode, r, out_device)


@register_op_impl(lambda func: func in (aten.to.prim_Device, aten.to.device))
def non_kwarg_to(fake_mode, func, *args, **kwargs):
    _, new_kwargs = normalize_function(
        func, args, kwargs, normalize_to_only_use_kwargs=True
    )
    input_device = new_kwargs["device"]
    out_device = input_device if input_device else new_kwargs["input"].device
    new_kwargs["device"] = torch.device("meta")
    r = func(*args, **new_kwargs)
    return fake_mode.fake_tensor_converter(fake_mode, r, out_device)


# Dont default to default device handling,
# since the device of `the_template` is ignored
@register_op_impl(aten.resize_as_.default)
def resize_as_(fake_mode, func, *args, **kwargs):
    return func(*args, **kwargs)


@register_op_impl(aten._sparse_coo_tensor_with_dims_and_tensors.default)
def _sparse_coo_tensor_with_dims_and_tensors(fake_mode, func, *args, **kwargs):
    # TODO: remove me
    return constructors(fake_mode, func, *args, **kwargs)


# _to_copy fails when run with FakeTensors to cuda device
# TODO: debug
@register_op_impl(aten._to_copy.default)
def to_copy(fake_mode, func, *args, **kwargs):
    _, new_kwargs = normalize_function(
        func, args=args, kwargs=kwargs, normalize_to_only_use_kwargs=True
    )

    input_device = new_kwargs.pop("device", None)
    out_device = input_device if input_device else new_kwargs["input"].device
    with no_dispatch():
        input = new_kwargs.pop("input").to("meta")
        return FakeTensor(fake_mode, aten._to_copy(input, **new_kwargs), out_device)


# index.Tensor data-dependent in only some conditions
@register_op_impl(
    lambda func: torch.Tag.dynamic_output_shape in func.tags  # type: ignore[attr-defined]
    and func != aten.index.Tensor
)
def data_dep_op(fake_mode, func, *args, **kwargs):
    raise DynamicOutputShapeException(func)


# Bool Indices get Expanded as Masks
# See: IndexingUtils.h:expandTensors
def check_no_bool_index_tensors(func, self, indices):
    for index in indices:
        if index is not None and index.dtype in (torch.bool, torch.uint8):
            raise DynamicOutputShapeException(func)


def run_and_return_new_tensor_of_input_device(fake_mode, func, args, kwargs):
    _, new_kwargs = normalize_function(
        func, args=args, kwargs=kwargs, normalize_to_only_use_kwargs=True
    )

    out_device = new_kwargs["input"].device
    with in_kernel_invocation_manager(fake_mode):
        out = func(*args, **kwargs)

    return FakeTensor(fake_mode, out, out_device)


# Dont default to default device handling,
# Since op can take in non-zero sized cpu
# index tensors with cuda self
@register_op_impl(aten.index.Tensor)
def index_tensor(fake_mode, func, *args, **kwargs):
    # dynamic shape op if indices are bool/uint8
    check_no_bool_index_tensors(func, *args, **kwargs)

    return run_and_return_new_tensor_of_input_device(fake_mode, func, args, kwargs)


# takes in multiple-devices, dont default to default device handling
@register_op_impl(aten.index_put.default)
def index_put(fake_mode, func, *args, **kwargs):
    return run_and_return_new_tensor_of_input_device(fake_mode, func, args, kwargs)


# same with index_put, but return the input
@register_op_impl(aten.index_put_.default)
def index_put_(fake_mode, func, *args, **kwargs):
    with in_kernel_invocation_manager(fake_mode):
        out = func(*args, **kwargs)

    _, new_kwargs = normalize_function(
        func, args=args, kwargs=kwargs, normalize_to_only_use_kwargs=True
    )

    return new_kwargs["input"]


# Meta tensors give you the ability to run PyTorch code without having to
# actually do computation through tensors allocated on a `meta` device.
# Because the device is `meta`, meta tensors do not model device propagation.
# FakeTensor extends MetaTensors to also carry an additional `fake_device`
# which tracks devices that would have been used.


@contextlib.contextmanager
def in_kernel_invocation_manager(fake_mode):
    fake_mode.in_kernel_invocation = True
    # See: note [Fake Tensor Dispatch Keys]
    torch._C._add_meta_to_tls_dispatch_include()
    try:
        yield
    finally:
        fake_mode.in_kernel_invocation = False
        torch._C._remove_meta_from_tls_dispatch_include()


class FakeTensor(torch.Tensor):
    fake_device: torch.device
    fake_mode: "FakeTensorMode"
    has_sym_ints: bool
    constant: Optional[torch.Tensor]

    # Note: [Fake Tensor Dispatch Keys]
    # In order to model the behavior of device-specific autocast
    # and autograd logic, we update the dispatch keys of FakeTensors
    # to reflect their fake device. This includes the BackendComponent
    # (DispatchKey::Meta -> DispatchKey::CUDA), and also the BackendComponent
    # related Autocast and Autograd keys. __torch__dispatch__ sits below
    # Autocast and Autograd, and is only invoked when we are at the
    # kernel for the BackendComponent. Then, we add Meta to the
    # thread-local dispatch include set to hit the meta kernel
    # instead of the kernel of the BackendComponent for the fake device.
    # The `device_for_backend_keys` does that below

    @staticmethod
    def __new__(cls, fake_mode, elem, device, constant=None):
        return torch.Tensor._make_subclass(
            cls,
            elem,
            elem.requires_grad,
            dispatch_device=True,
            device_for_backend_keys=device,
        )

    def __init__(
        self,
        fake_mode,
        elem,
        device: Union[torch.device, str],
        constant: Optional[torch.Tensor] = None,
    ):
        assert elem.device.type == "meta", elem.device.type
        device = device if isinstance(device, torch.device) else torch.device(device)
        # NB: it is fine, if a little confusing, for device to be meta
        # (we are faking a meta tensor in that case).  However, it often
        # indicates some sort of confusion (e.g., you accidentally passed
        # in a meta tensor when you should have passed in the real tensor).
        # So by default we disallow meta, and if you are working in a situation
        # where it is helpful (e.g., crossref testing) you can turn it back
        # on
        if not fake_mode.allow_meta:
            assert device.type != "meta"
        # normalize cuda device.
        if device.type == "cuda" and device.index is None:
            device = torch.device(f"cuda:{torch.cuda.current_device()}")
        self.fake_device = device
        self.fake_mode = fake_mode
        self.has_sym_ints = symbolic_shapes.has_symbolic_sizes_strides(elem)
        assert not (
            self.has_sym_ints and constant is not None
        ), f"meta: {elem}, constant: {constant}"
        self.constant = constant

    @staticmethod
    def from_tensor(t, fake_mode):
        existing_device = t.device
        # TODO: this should use meta converter
        return FakeTensor(fake_mode, t.to(device="meta"), existing_device)

    # TODO: resolve error in default __repr__
    def __repr__(self):
        with in_kernel_invocation_manager(self.fake_mode):
            self_repr = super().__repr__()
        return f"FakeTensor({self_repr}, {self.fake_device})"

    def new(self, *args, **kwargs):
        # torch.Tensor.new does not go through the normal dispatcher pattern
        # so in order to use the same pattern as normal invocation of
        # returning meta device within the kernel we need to intercept
        # the call here
        # because it doesn't go through the dispatcher, we run into errors
        # when attempting to compute an output in meta, so
        # we compute the real tensor then convert to meta
        out_device = self.fake_device
        with no_dispatch():
            real_out = super().new(*args, **kwargs)

        assert not isinstance(real_out, FakeTensor), real_out
        assert real_out.device.type != "meta", real_out.device

        with no_dispatch():
            meta_out = MetaConverter()(real_out)
            return FakeTensor(self.fake_mode, meta_out, out_device)

    @classmethod
    def __torch_dispatch__(cls, func, types, args=(), kwargs=None):
        # need to handle here to avoid infinite recursion
        # see [in_kernel_invocation]
        if func == torch.ops.prim.device.default:
            assert len(args) == 1 and isinstance(args[0], FakeTensor)
            if args[0].fake_mode.in_kernel_invocation:
                return torch.device("meta")
            else:
                return args[0].fake_device
        # Need this to handle infinite recursion with sparse tensors.
        # Sparse tensors have custom stride policy which means that
        # they will dispatch here on dispatch, and we need to trigger
        # the default behavior.
        # TODO: when we get other tensor types online they will also
        # need to get entries here.
        elif func == torch.ops.aten.sym_size.default:
            return None
        elif func == torch.ops.aten.sym_stride.default:
            return None
        elif func == torch.ops.aten.sym_storage_offset.default:
            return None
        elif func == torch.ops.aten.size.default:
            return None
        elif func == torch.ops.aten.stride.default:
            return None
        elif func == torch.ops.aten.is_contiguous.default:
            return True  # hack

        # Because fake mode can return NotImplemented (if it sees a subclass
        # it doesn't know how to deal with), this test here is important
        # because the next dispatch after a fake mode will attempt to use
        # subclasses of tensors to dispatch, and any FakeTensor arguments
        # will be considered eligible.
        if any(not issubclass(t, FakeTensor) and t is not torch.Tensor for t in types):
            return NotImplemented

        fake_mode = None
        for arg in itertools.chain(tree_flatten(args)[0], tree_flatten(kwargs)[0]):
            if isinstance(arg, FakeTensor):
                if fake_mode is None:
                    fake_mode = arg.fake_mode
                else:
                    assert fake_mode is arg.fake_mode, "Mixing modes NYI"

        with enable_torch_dispatch_mode(fake_mode):
            return func(*args, **kwargs)

    @staticmethod
    def _find_common_device(func, args, kwargs):
        # cpu - zero-dim tensors can be called in cuda kernels,
        # so overwrite the common_device if it the only existing
        # device comes from a cpu zero-dim tensor
        common_device = None
        is_cpu_zero_dim = None

        def cpu_zero_dim(t):
            return t.device.type == "cpu" and t.dim() == 0

        def merge_devices(t):
            nonlocal common_device
            nonlocal is_cpu_zero_dim
            if not isinstance(t, FakeTensor):
                return

            if common_device is None:
                common_device = t.device
                is_cpu_zero_dim = cpu_zero_dim(t)
                return

            t_is_cpu_zero_dim = cpu_zero_dim(t)
            if t.device == common_device:
                if is_cpu_zero_dim:
                    is_cpu_zero_dim = t_is_cpu_zero_dim
                return

            # mismatching devices !
            # if current tensor is cpu 0 dim, defer to existing device
            if t_is_cpu_zero_dim:
                return

            # current device is from cpu 0 dim tensor, overwrite
            if is_cpu_zero_dim:
                common_device = t.device
                is_cpu_zero_dim = t_is_cpu_zero_dim
                return

            # mismatching devices of non-zero dim tensors, throw
            # This might be valid behavior and need to be explicitly modeled, e.g. reshape_as
            raise RuntimeError(
                f"Unhandled FakeTensor Device Propagation for {func}, found two different devices {common_device}, {t.device}"
            )

        tree_map(merge_devices, args)
        tree_map(merge_devices, kwargs)

        assert common_device is not None, f"Could not find common device for {func}"

        return common_device

    __torch_function__ = torch._C._disabled_torch_function_impl


# We keep one instantiation of `fake_tensor_converter` active
# for the duration of `with torch_enable_mode(FakeTensorMode)`.
# This allows accurate storage aliasing across invocation of
# different operators. While this will keep all freshly allocated
# tensors alive during `FakeTensorMode`, there will no be no
# new allocations of Tensors which have non-meta storage so
# memory should not significantly incraese.


class FakeTensorMode(TorchDispatchMode):
    def __init__(
        self, *, allow_fallback_kernels=True, allow_meta=False, const_tensors=True
    ):
        self.allow_fallback_kernels = allow_fallback_kernels
        self.fake_tensor_converter = FakeTensorConverter()
        self.allow_meta = allow_meta
        self.const_tensors = const_tensors

        # [in_kernel_invocation]
        # when FakeTensor is invoked in user code, .device should return
        # the fake_device of the tensor so that code such as as `if x.is_cuda`
        # or torch.zeros([10, 10], device=x.device) continues to execute as if
        # the FakeTensor were real. However, within kernel execution, we return
        # the `Meta` device because all computation within the kernels should
        # behave as if the Tensors are on meta devices. Kernels should allocate
        # new tensors on meta devices, and checks like `is_meta` should return true.
        # within python refs, we always return the real device by defining
        # the device property
        self.in_kernel_invocation = False

    def __torch_dispatch__(self, func, types, args=(), kwargs=None):
        kwargs = kwargs if kwargs else {}

        if func == torch.ops.prim.device.default:
            assert len(args) == 1 and isinstance(args[0], FakeTensor)
            if args[0].fake_mode.in_kernel_invocation:
                return torch.device("meta")
            else:
                return args[0].fake_device

        flat_arg_tensors = tree_flatten_only(FakeTensor, (args, kwargs))
        flat_symints = tree_flatten_only(torch._C.SymIntNode, (args, kwargs))
        has_symbolic_sizes = (
            any([i.has_sym_ints for i in flat_arg_tensors]) or len(flat_symints) > 0
        )
<<<<<<< HEAD
        # IDK: feels bad man, sym_numel on as_strided infinite loops otherwise
        if has_symbolic_sizes or True:
=======

        converter = self.fake_tensor_converter

        # If this is a lift, the input tensor is guaranteed to be a
        # constant, so we keep a copy of the original argument along so
        # we can query it if we're asked to item() it at some later point
        if func in (torch.ops.aten.lift_fresh.default, aten.lift_fresh_copy.default):
            out = func(*args, **kwargs)
            if self.may_turn_const(out):
                with no_dispatch():
                    return converter(self, out.clone(), make_constant=True)

        # The current constant handling only support tracing systems
        # (aot autograd, torchdynamo) where each operation is run consecutively.
        # Because each operation is run in order, we can trace out and support
        # sequences like: x = torch.tensor(0.); y = x.add_(1)
        # Whenver a constant is written to but with inputs that cannot be evaluated
        # statically, such as random_(), we invalidate all constants that alias the input
        # We will rely on functionalization for use of fake tensors constants as persistent
        # objects on an FX Graph.

        # We dispatch size/stride/numel on the FakeTensor not its constant, so bail on inplace_view
        all_constant = all(e.constant is not None for e in flat_arg_tensors)
        if (
            torch.Tag.nondeterministic_seeded not in func.tags  # type: ignore[attr-defined]
            and torch.Tag.inplace_view not in func.tags  # type: ignore[attr-defined]
            and all_constant
            and len(flat_arg_tensors) != 0
            and not has_symbolic_sizes
        ):
            with no_dispatch():
                const_args, const_kwargs = pytree.tree_map_only(
                    FakeTensor, lambda t: t.constant, (args, kwargs)
                )
                out = func(*const_args, **const_kwargs)

                all_constant = pytree.tree_all_only(
                    torch.Tensor, lambda t: self.may_turn_const(t), out
                )

                if all_constant:
                    return pytree.tree_map_only(
                        torch.Tensor,
                        lambda t: converter(self, t, make_constant=True),
                        out,
                    )

                # we weren't able to turn outputs to constants,
                # so invalidate all constants that might be aliases of the outputs
                for ten in tree_flatten_only(torch.Tensor, out):
                    converter.invalidate_constant_aliases(ten)

        # we are falling through to running non constant tensors, any input constant that
        # is written to must be invalidated
        self.invalidate_written_to_constants(func, flat_arg_tensors, args, kwargs)

        if has_symbolic_sizes:
>>>>>>> 26c136a1
            # TODO: Find better approach for this
            # Avoid circular import
            from torch._decomp import decomposition_table
            from torch._meta_registrations import meta_table

            with no_dispatch():
                # TODO: the naming of this function is awful, this doesn't
                # mean that an op is SymInt, it is more narrow
                if symbolic_shapes.is_symbolic_op(func):
                    return symbolic_shapes.handle_symbolic_op(func, args, kwargs)
                if func == aten.size.default:
                    return None
                    raise RuntimeError(
                        "Trying to call aten.size on a tensor with symbolic shapes. "
                        "It's likely that this is from calling tensor.shape in C++"
                    )

            with self.restore():
                if func in meta_table:
                    r = meta_table[func](*args, **kwargs)
                    return r
                if func in decomposition_table:
                    return decomposition_table[func](*args, **kwargs)

                # Decomposes CompositeImplicitAutograd ops
                r = func.decompose(*args, **kwargs)
                if r is not NotImplemented:
                    return r

        # prims already wrap FakeTensor inputs to FakeTensor outputs
        # and do device logic, we dont need do anything but run them
        # and ensure that Meta kernels are dispatched to (see)
        # Fake Tensor Dispatch Keys
        # TODO - we should be use the prim aten impl
        if (
            "prims::" in func._schema.name
            and len(flat_arg_tensors) != 0
            and hasattr(func, "prim_meta_impl")
        ):
            with self.restore():
                return func.prim_meta_impl(*args, **kwargs)

        if has_symbolic_sizes:
            functions_with_cpp_meta_impl_that_support_symint = [
                aten.empty.memory_format,
                aten.as_strided.default,
                aten.zeros.default,
                aten.clone.default,
                aten.detach.default,
            ]
            if func not in functions_with_cpp_meta_impl_that_support_symint:
                raise RuntimeError(
                    f"{func} - couldn't find symbolic meta function/decomposition"
                )

        with no_dispatch():
            # if we are in the dispatch mode, we will enter this function even if the inputs
            # are not FakeTensors. For now, throw if any non-Fake Tensor inputs
            # and just support constructors. TODO: extend more broadly
            conversion_made = False
            subclass_seen = False

            def check_non_fake_tensor(x):
                nonlocal conversion_made, subclass_seen
                conversion_made = conversion_made or (
                    isinstance(x, torch.Tensor) and not isinstance(x, FakeTensor)
                )
                subclass_seen = subclass_seen or (
                    isinstance(x, torch.Tensor)
                    and not isinstance(x, FakeTensor)
                    and type(x) is not torch.Tensor
                    and type(x) is not torch.nn.Parameter
                )

            tree_map(check_non_fake_tensor, args)
            tree_map(check_non_fake_tensor, kwargs)

            # Suppose we enable fake tensor mode.  This means that fake tensor
            # mode will run first.  But what if we do an operation that
            # involves a tensor subclass that will desugar into normal tensor
            # operations?  Without this line, fake tensor mode will run first,
            # decide that a conversion was made (since there was a non fake
            # tensor argument), and report an error that converting non
            # fake tensor is not supported.  What we actually wanted to happen
            # was to give the subclass a chance to figure out what it wants to
            # before erroring out.  Returning NotImplemented here allows this.
            #
            # NB: If you're seeing a mysterious infinite loop involving fake
            # tensor, it might be related to this line.  Though I'm not sure
            # how you'll know to read this comment, as this line won't show up
            # in the stack trace.
            if subclass_seen:
                return NotImplemented

            # this is generated from torch.tensor(), which does not use the
            # dispatcher, to allow wrapper subclasses to wrap the new tensor
            # we need to handle before error checking
            if func in [
                aten.lift_fresh.default,
                aten.lift_fresh_copy.default,
            ]:
                assert (
                    len(kwargs) == 0
                    and len(args) == 1
                    and type(args[0]) is torch.Tensor
                ), f"{args} {kwargs}"
                with no_dispatch():
                    return converter(self, args[0])

            if conversion_made:
                raise Exception(
                    "Invoking operators with non-Fake Tensor inputs in FakeTensorMode is not yet supported. "
                    f"Please convert all Tensors to FakeTensors first. Found in {func}(*{args}, **{kwargs})"
                )

            for run_impl_check, op_impl in op_implementations:
                if run_impl_check(func):
                    return op_impl(self, func, *args, **kwargs)

            try:
                with in_kernel_invocation_manager(self):
                    r = func(*args, **kwargs)
            except NotImplementedError as not_implemented_error:
                if not self.allow_fallback_kernels:
                    raise not_implemented_error
                return run_fallback_kernel(
                    self, func, args, kwargs, not_implemented_error
                )

            # TODO: handle non-kwarg devices
            assert func not in _device_not_kwarg_ops, f"NYI: {func}"

            # Lazily initialized, in case there are no tensor returns
            common_device = None

            def wrap(e, device=None):
                nonlocal common_device
                if isinstance(e, torch.Tensor) and not isinstance(e, FakeTensor):
                    if common_device is None:
                        common_device = FakeTensor._find_common_device(
                            func, args, kwargs
                        )
                    return converter(self, e, device or common_device)
                else:
                    return e

            # if device is specified, use that
            if kwargs.get("device", None):
                return tree_map(partial(wrap, device=kwargs["device"]), r)

            return tree_map(partial(wrap), r)

    def may_turn_const(self, t):
        return (
            self.const_tensors and t.numel() <= CONSTANT_NUMEL_LIMIT and not t.is_sparse
        )

    def invalidate_written_to_constants(self, func, flat_arg_tensors, args, kwargs):
        any_constant = any(e.constant is not None for e in flat_arg_tensors)
        if any_constant and get_schema_info(func).is_mutable():
            schema_info = get_schema_info(func)
            _, new_kwargs = normalize_function(
                func, args=args, kwargs=kwargs, normalize_to_only_use_kwargs=True
            )
            for k, v in new_kwargs.items():
                k = k if (k != "input" or schema_info.has_argument(k)) else "self"
                if (
                    isinstance(v, FakeTensor)
                    and schema_info.is_mutable(k)
                    and v.constant is not None
                ):
                    self.fake_tensor_converter.invalidate_constant_aliases(v.constant)

    def from_tensor(self, tensor):
        return self.fake_tensor_converter(self, tensor)


# NB: returns fake tensors
def run_fallback_kernel(fake_mode, func, args, kwargs, orig_not_implemented_exception):
    # these should all be supported, just to be safe
    # avoid fallback for operators which inplace modify metadata
    # because the input fake tensors would be umodified
    if torch.Tag.inplace_view in func.tags:  # type: ignore[attr-defined]
        raise orig_not_implemented_exception

    with no_dispatch():
        inp_impls = {}

        def to_real_tensor(e):
            if isinstance(e, FakeTensor):
                out = torch.zeros_like(e, device=e.fake_device)
                if e.is_sparse:
                    out._coalesced_(e.is_coalesced())
                inp_impls[id(out)] = e
                return out
            return e

        args = tree_map(to_real_tensor, args)
        kwargs = tree_map(to_real_tensor, kwargs)

        r = func(*args, **kwargs)

        tensor_impls = set()
        storages = set()

        for e in tree_flatten((args, kwargs))[0]:
            if isinstance(e, torch.Tensor):
                if not e.is_sparse:
                    storages.add(e.storage()._cdata)

        # TODO: also check metadata change on inputs
        # proper aliasing/metadata relationship between outputs and inputs will
        # not be set up, bc of conversion to device, unless we can reuse an
        # input impl
        for e in tree_flatten(r)[0]:
            if id(e) not in inp_impls and (
                isinstance(e, torch.Tensor)
                and not e.is_sparse
                and e.storage()._cdata in storages
            ):
                raise orig_not_implemented_exception

    def map_out(e):
        if isinstance(e, torch.Tensor):
            if id(e) in inp_impls:
                return inp_impls[id(e)]
            else:
                return fake_mode.fake_tensor_converter(fake_mode, e)
        else:
            return e

    return tree_map(map_out, r)


# Just for use to allow copying a module to fake tensors,
# does not apply elsewhere
class FakeCopyMode(TorchFunctionMode):
    def __init__(self, fake_mode):
        self.fake_mode = fake_mode

    def __torch_function__(self, func, types, args=(), kwargs=None):
        kwargs = kwargs if kwargs else {}

        # clone will get called in Parameter deepcopy
        if func == torch._C._TensorBase.clone:
            return func(self.fake_mode.from_tensor(args[0]), **kwargs)
        elif func == torch.Tensor.__deepcopy__:
            assert len(args) == 2 and len(kwargs) == 0
            tensor, memo = args

            if id(tensor) in memo:
                return memo[id(tensor)]

            out = self.fake_mode.from_tensor(tensor)
            memo[id(tensor)] = out
            return out
        else:
            with torch._C.DisableTorchFunction():
                return func(*args, **kwargs)<|MERGE_RESOLUTION|>--- conflicted
+++ resolved
@@ -17,11 +17,7 @@
 from torch.utils._mode_utils import no_dispatch
 from torch.utils._python_dispatch import enable_torch_dispatch_mode, TorchDispatchMode
 
-<<<<<<< HEAD
 from torch.utils._pytree import PyTree, tree_any, tree_flatten, tree_map
-=======
-from torch.utils._pytree import PyTree, tree_flatten, tree_map
->>>>>>> 26c136a1
 
 pytree = torch.utils._pytree
 T = TypeVar("T")
@@ -642,10 +638,6 @@
         has_symbolic_sizes = (
             any([i.has_sym_ints for i in flat_arg_tensors]) or len(flat_symints) > 0
         )
-<<<<<<< HEAD
-        # IDK: feels bad man, sym_numel on as_strided infinite loops otherwise
-        if has_symbolic_sizes or True:
-=======
 
         converter = self.fake_tensor_converter
 
@@ -702,8 +694,8 @@
         # is written to must be invalidated
         self.invalidate_written_to_constants(func, flat_arg_tensors, args, kwargs)
 
-        if has_symbolic_sizes:
->>>>>>> 26c136a1
+        # IDK: feels bad man, sym_numel on as_strided infinite loops otherwise
+        if has_symbolic_sizes or True:
             # TODO: Find better approach for this
             # Avoid circular import
             from torch._decomp import decomposition_table
