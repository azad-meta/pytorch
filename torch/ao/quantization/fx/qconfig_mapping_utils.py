--- conflicted
+++ resolved
@@ -34,20 +34,8 @@
     get_default_qat_module_mappings,
 )
 
-<<<<<<< HEAD
 
 __all__: List[str] = []
-=======
-# TODO: revisit this list. Many helper methods shouldn't be public
-__all__ = [
-    "check_is_valid_config_dict",
-    "compare_prepare_convert_qconfig_mappings",
-    "generate_node_name_to_qconfig",
-    "is_qconfig_supported_by_dtype_configs",
-    "maybe_adjust_qconfig_for_module_name_object_type_order",
-    "update_qconfig_for_fusion",
-]
->>>>>>> 643aaf8b
 
 
 
