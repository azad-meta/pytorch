import torch
import torch.jit  # this is needed to avoid a circular import
from torch import nn
import torch.nn.functional as nnF

from torch import Tensor
from typing import Optional, Tuple

import warnings

__all__ = [
    "MultiheadAttention"
]

class MultiheadAttention(nn.MultiheadAttention):
    _FLOAT_MODULE = nn.MultiheadAttention

    r"""Quantizable implementation of the MultiheadAttention.

    Note::
        Please, refer to :class:`~torch.nn.MultiheadAttention` for more
        information

    Allows the model to jointly attend to information from different
    representation subspaces.
    See reference: Attention Is All You Need

    The original MHA module is not quantizable.
    This reimplements it by explicitly instantiating the linear layers.

    .. math::
        \text{MultiHead}(Q, K, V) = \text{Concat}(head_1,\dots,head_h)W^O
        \text{where} head_i = \text{Attention}(QW_i^Q, KW_i^K, VW_i^V)

    Args:
        embed_dim: total dimension of the model.
        num_heads: parallel attention heads.
        dropout: a Dropout layer on attn_output_weights. Default: 0.0.
        bias: add bias as module parameter. Default: True.
        add_bias_kv: add bias to the key and value sequences at dim=0.
        add_zero_attn: add a new batch of zeros to the key and
                       value sequences at dim=1.
        kdim: total number of features in key. Default: None.
        vdim: total number of features in value. Default: None.
        batch_first: If ``True``, then the input and output tensors are provided
            as (batch, seq, feature). Default: ``False`` (seq, batch, feature).

    Note that if :attr:`kdim` and :attr:`vdim` are None, they will be set
    to :attr:`embed_dim` such that query, key, and value have the same
    number of features.

    Examples::

        >>> import torch.ao.nn.quantizable as nnqa
        >>> multihead_attn = nnqa.MultiheadAttention(embed_dim, num_heads)
        >>> attn_output, attn_output_weights = multihead_attn(query, key, value)

    Note::
        Please, follow the quantization flow to convert the quantizable MHA.
    """
    __constants__ = ['batch_first']

    def __init__(self, embed_dim: int, num_heads: int,
                 dropout: float = 0., bias: bool = True,
                 add_bias_kv: bool = False, add_zero_attn: bool = False,
                 kdim: Optional[int] = None, vdim: Optional[int] = None, batch_first: bool = False,
                 device=None, dtype=None) -> None:
        factory_kwargs = {'device': device, 'dtype': dtype}
        super().__init__(embed_dim, num_heads, dropout,
                         bias, add_bias_kv,
                         add_zero_attn, kdim, vdim, batch_first,
                         **factory_kwargs)
        self.linear_Q = nn.Linear(self.embed_dim, self.embed_dim, bias=bias, **factory_kwargs)
        self.linear_K = nn.Linear(self.kdim, self.embed_dim, bias=bias, **factory_kwargs)
        self.linear_V = nn.Linear(self.vdim, self.embed_dim, bias=bias, **factory_kwargs)
        # for the type: ignore, see https://github.com/pytorch/pytorch/issues/58969
        self.out_proj = nn.Linear(self.embed_dim, self.embed_dim, bias=bias, **factory_kwargs)  # type: ignore[assignment]

        # Functionals
        self.q_scaling_product = torch.ao.nn.quantized.FloatFunctional()
        # note: importing torch.ao.nn.quantized at top creates a circular import

        # Quant/Dequant
        self.quant_attn_output = torch.ao.quantization.QuantStub()
        self.quant_attn_output_weights = torch.ao.quantization.QuantStub()
        self.dequant_q = torch.ao.quantization.DeQuantStub()
        self.dequant_k = torch.ao.quantization.DeQuantStub()
        self.dequant_v = torch.ao.quantization.DeQuantStub()

    def _get_name(self):
        return 'QuantizableMultiheadAttention'

    @classmethod
    def from_float(cls, other):
        assert type(other) == cls._FLOAT_MODULE
        assert hasattr(other, 'qconfig'), "The float module must have 'qconfig'"
        # Setting the dropout to 0.0!
        observed = cls(other.embed_dim, other.num_heads, other.dropout,
                       (other.in_proj_bias is not None),
                       (other.bias_k is not None),
                       other.add_zero_attn, other.kdim, other.vdim,
                       other.batch_first)
        observed.bias_k = other.bias_k
        observed.bias_v = other.bias_v
        observed.qconfig = other.qconfig

        # Set the linear weights
        # for the type: ignores, see https://github.com/pytorch/pytorch/issues/58969
        observed.out_proj.weight = other.out_proj.weight  # type: ignore[has-type]
        observed.out_proj.bias = other.out_proj.bias  # type: ignore[has-type]
        if other._qkv_same_embed_dim:
            # Use separate params
            bias = other.in_proj_bias
            _start = 0
            _end = _start + other.embed_dim
            weight = other.in_proj_weight[_start:_end, :]
            if bias is not None:
                bias = torch.nn.Parameter(bias[_start:_end], bias.requires_grad)
            observed.linear_Q.weight = torch.nn.Parameter(weight,
                                                          weight.requires_grad)
            observed.linear_Q.bias = bias

            bias = other.in_proj_bias
            _start = _end
            _end = _start + other.embed_dim
            weight = other.in_proj_weight[_start:_end, :]
            if bias is not None:
                bias = torch.nn.Parameter(bias[_start:_end], bias.requires_grad)
            observed.linear_K.weight = torch.nn.Parameter(weight,
                                                          weight.requires_grad)
            observed.linear_K.bias = bias

            bias = other.in_proj_bias
            _start = _end
            weight = other.in_proj_weight[_start:, :]
            if bias is not None:
                bias = torch.nn.Parameter(bias[_start:], bias.requires_grad)
            observed.linear_V.weight = torch.nn.Parameter(weight,
                                                          weight.requires_grad)
            observed.linear_V.bias = bias
        else:
            observed.linear_Q.weight = nn.Parameter(other.q_proj_weight)
            observed.linear_K.weight = nn.Parameter(other.k_proj_weight)
            observed.linear_V.weight = nn.Parameter(other.v_proj_weight)
            if other.in_proj_bias is None:
                observed.linear_Q.bias = None  # type: ignore[assignment]
                observed.linear_K.bias = None  # type: ignore[assignment]
                observed.linear_V.bias = None  # type: ignore[assignment]
            else:
                observed.linear_Q.bias = nn.Parameter(other.in_proj_bias[0:other.embed_dim])
                observed.linear_K.bias = nn.Parameter(other.in_proj_bias[other.embed_dim:(other.embed_dim * 2)])
                observed.linear_V.bias = nn.Parameter(other.in_proj_bias[(other.embed_dim * 2):])
        observed.eval()
        # Explicit prepare
        observed = torch.ao.quantization.prepare(observed, inplace=True)
        return observed

    @torch.jit.unused
    def dequantize(self):
        r"""Utility to convert the quantized MHA back to float.

        The motivation for this is that it is not trivial to conver the weights
        from the format that is used in the quantized version back to the
        float.
        """
        fp = self._FLOAT_MODULE(self.embed_dim, self.num_heads, self.dropout,
                                (self.in_proj_bias is not None),
                                (self.bias_k is not None),
                                self.add_zero_attn, self.kdim, self.vdim, self.batch_first)
        assert fp._qkv_same_embed_dim == self._qkv_same_embed_dim
        if self.bias_k is not None:
            fp.bias_k = nn.Parameter(self.bias_k.dequantize())
        if self.bias_v is not None:
            fp.bias_v = nn.Parameter(self.bias_v.dequantize())

        # Set the linear weights
        # Note: Because the linear layers are quantized, mypy does not nkow how
        # to deal with them -- might need to ignore the typing checks.
        # for the type: ignore[has-type], see https://github.com/pytorch/pytorch/issues/58969
        w, b = self.out_proj._weight_bias()  # type: ignore[operator, has-type]
        fp.out_proj.weight = nn.Parameter(w.dequantize())
        if b is not None:
            fp.out_proj.bias = nn.Parameter(b)

        wQ, bQ = self.linear_Q._weight_bias()  # type: ignore[operator]
        wQ = wQ.dequantize()
        wK, bK = self.linear_K._weight_bias()  # type: ignore[operator]
        wK = wK.dequantize()
        wV, bV = self.linear_V._weight_bias()  # type: ignore[operator]
        wV = wV.dequantize()
        if fp._qkv_same_embed_dim:
            # Use separate params
            _start = 0
            _end = _start + fp.embed_dim
            fp.in_proj_weight[_start:_end, :] = wQ
            if fp.in_proj_bias is not None:
                assert all(bQ == 0)
                fp.in_proj_bias[_start:_end] = bQ

            _start = _end
            _end = _start + fp.embed_dim
            fp.in_proj_weight[_start:_end, :] = wK
            if fp.in_proj_bias is not None:
                assert all(bK == 0)
                fp.in_proj_bias[_start:_end] = bK

            _start = _end
            fp.in_proj_weight[_start:, :] = wV
            if fp.in_proj_bias is not None:
                assert all(bV == 0)
                fp.in_proj_bias[_start:] = bV
        else:
            fp.q_proj_weight = nn.Parameter(wQ)
            fp.k_proj_weight = nn.Parameter(wK)
            fp.v_proj_weight = nn.Parameter(wV)
            if fp.in_proj_bias is None:
                self.linear_Q.bias = None
                self.linear_K.bias = None
                self.linear_V.bias = None
            else:
                fp.in_proj_bias[0:fp.embed_dim] = bQ
                fp.in_proj_bias[fp.embed_dim:(fp.embed_dim * 2)] = bK
                fp.in_proj_bias[(fp.embed_dim * 2):] = bV

        return fp


    @classmethod
    def from_observed(cls, other):
        # The whole flow is float -> observed -> quantized
        # This class does float -> observed only
        # See nn.quantized.MultiheadAttention
        raise NotImplementedError("It looks like you are trying to prepare an "
                                  "MHA module. Please, see "
                                  "the examples on quantizable MHAs.")

    def forward(self,
                query: Tensor,
                key: Tensor,
                value: Tensor,
                key_padding_mask: Optional[Tensor] = None,
                need_weights: bool = True,
                attn_mask: Optional[Tensor] = None,
                average_attn_weights: bool = True,
                is_causal: bool = False) -> Tuple[Tensor, Optional[Tensor]]:
        r"""
    Note::
        Please, refer to :func:`~torch.nn.MultiheadAttention.forward` for more
        information

    Args:
        query, key, value: map a query and a set of key-value pairs to an output.
            See "Attention Is All You Need" for more details.
        key_padding_mask: if provided, specified padding elements in the key will
            be ignored by the attention. When given a binary mask and a value is True,
            the corresponding value on the attention layer will be ignored.
        need_weights: output attn_output_weights.
        attn_mask: 2D or 3D mask that prevents attention to certain positions. A 2D mask will be broadcasted for all
            the batches while a 3D mask allows to specify a different mask for the entries of each batch.

    Shape:
        - Inputs:
        - query: :math:`(L, N, E)` where L is the target sequence length, N is the batch size, E is
          the embedding dimension. :math:`(N, L, E)` if ``batch_first`` is ``True``.
        - key: :math:`(S, N, E)`, where S is the source sequence length, N is the batch size, E is
          the embedding dimension. :math:`(N, S, E)` if ``batch_first`` is ``True``.
        - value: :math:`(S, N, E)` where S is the source sequence length, N is the batch size, E is
          the embedding dimension. :math:`(N, S, E)` if ``batch_first`` is ``True``.
        - key_padding_mask: :math:`(N, S)` where N is the batch size, S is the source sequence length.
          If a BoolTensor is provided, the positions with the
          value of ``True`` will be ignored while the position with the value of ``False`` will be unchanged.
        - attn_mask: 2D mask :math:`(L, S)` where L is the target sequence length, S is the source sequence length.
          3D mask :math:`(N*num_heads, L, S)` where N is the batch size, L is the target sequence length,
          S is the source sequence length. attn_mask ensure that position i is allowed to attend the unmasked
          positions. If a BoolTensor is provided, positions with ``True``
          is not allowed to attend while ``False`` values will be unchanged. If a FloatTensor
          is provided, it will be added to the attention weight.
        - is_causal: If specified, applies a causal mask as attention mask. Mutually exclusive with providing attn_mask.
          Default: ``False``.
        - average_attn_weights: If true, indicates that the returned ``attn_weights`` should be averaged across
          heads. Otherwise, ``attn_weights`` are provided separately per head. Note that this flag only has an
          effect when ``need_weights=True.``. Default: True (i.e. average weights across heads)

        - Outputs:
        - attn_output: :math:`(L, N, E)` where L is the target sequence length, N is the batch size,
          E is the embedding dimension. :math:`(N, L, E)` if ``batch_first`` is ``True``.
        - attn_output_weights: If ``average_attn_weights=True``, returns attention weights averaged
          across heads of shape :math:`(N, L, S)`, where N is the batch size, L is the target sequence length,
          S is the source sequence length. If ``average_attn_weights=False``, returns attention weights per
          head of shape :math:`(N, num_heads, L, S)`.
        """
        return self._forward_impl(query, key, value, key_padding_mask,
                                  need_weights, attn_mask, average_attn_weights,
                                  is_causal)

    def _forward_impl(self,
                      query: Tensor,
                      key: Tensor,
                      value: Tensor,
                      key_padding_mask: Optional[Tensor] = None,
                      need_weights: bool = True,
                      attn_mask: Optional[Tensor] = None,
                      average_attn_weights: bool = True,
                      is_causal: bool = False) -> Tuple[Tensor, Optional[Tensor]]:
        # This version will not deal with the static key/value pairs.
        # Keeping it here for future changes.
        #
        # TODO: This method has some duplicate lines with the
        # `torch.nn.functional.multi_head_attention`. Will need to refactor.
        static_k = None
        static_v = None

        if attn_mask is not None and is_causal:
            raise AssertionError("Only allow causal mask or attn_mask")

        if is_causal:
            raise AssertionError("causal mask not supported by AO MHA module")

        if self.batch_first:
            query, key, value = (x.transpose(0, 1) for x in (query, key, value))

        tgt_len, bsz, embed_dim_to_check = query.size()
        assert self.embed_dim == embed_dim_to_check
        # allow MHA to have different sizes for the feature dimension
        assert key.size(0) == value.size(0) and key.size(1) == value.size(1)

        head_dim = self.embed_dim // self.num_heads
        assert head_dim * self.num_heads == self.embed_dim, "embed_dim must be divisible by num_heads"
        scaling = float(head_dim) ** -0.5

        q = self.linear_Q(query)
        k = self.linear_K(key)
        v = self.linear_V(value)

        q = self.q_scaling_product.mul_scalar(q, scaling)

        if attn_mask is not None:
            if attn_mask.dtype == torch.uint8:
                warnings.warn("Byte tensor for attn_mask in nn.MultiheadAttention is deprecated. "
                              "Use bool tensor instead.",
<<<<<<< HEAD
                              stacklevel=2)
=======
                              stacklevel=TO_BE_DETERMINED)
>>>>>>> fff02e67
                attn_mask = attn_mask.to(torch.bool)
            assert attn_mask.is_floating_point() or attn_mask.dtype == torch.bool, \
                f'Only float and bool types are supported for attn_mask, not {attn_mask.dtype}'

            if attn_mask.dim() == 2:
                attn_mask = attn_mask.unsqueeze(0)
                if list(attn_mask.size()) != [1, query.size(0), key.size(0)]:
                    raise RuntimeError('The size of the 2D attn_mask is not correct.')
            elif attn_mask.dim() == 3:
                if list(attn_mask.size()) != [bsz * self.num_heads, query.size(0), key.size(0)]:
                    raise RuntimeError('The size of the 3D attn_mask is not correct.')
            else:
                raise RuntimeError(f"attn_mask's dimension {attn_mask.dim()} is not supported")
            # attn_mask's dim is 3 now.

        # convert ByteTensor key_padding_mask to bool
        if key_padding_mask is not None and key_padding_mask.dtype == torch.uint8:
            warnings.warn("Byte tensor for key_padding_mask in nn.MultiheadAttention is deprecated. "
                          "Use bool tensor instead.",
<<<<<<< HEAD
                          stacklevel=2)
=======
                          stacklevel=TO_BE_DETERMINED)
>>>>>>> fff02e67
            key_padding_mask = key_padding_mask.to(torch.bool)
        if self.bias_k is not None and self.bias_v is not None:
            if static_k is None and static_v is None:

                # Explicitly assert that bias_k and bias_v are not None
                # in a way that TorchScript can understand.
                bias_k = self.bias_k
                assert bias_k is not None
                bias_v = self.bias_v
                assert bias_v is not None

                k = torch.cat([k, bias_k.repeat(1, bsz, 1)])
                v = torch.cat([v, bias_v.repeat(1, bsz, 1)])
                if attn_mask is not None:
                    attn_mask = nnF.pad(attn_mask, (0, 1))
                if key_padding_mask is not None:
                    key_padding_mask = nnF.pad(key_padding_mask, (0, 1))
            else:
                assert static_k is None, "bias cannot be added to static key."
                assert static_v is None, "bias cannot be added to static value."
        else:
            assert self.bias_k is None
            assert self.bias_v is None

        q = q.contiguous().view(tgt_len, bsz * self.num_heads, head_dim).transpose(0, 1)
        if k is not None:
            k = k.contiguous().view(-1, bsz * self.num_heads, head_dim).transpose(0, 1)
        if v is not None:
            v = v.contiguous().view(-1, bsz * self.num_heads, head_dim).transpose(0, 1)

        if static_k is not None:
            assert static_k.size(0) == bsz * self.num_heads
            assert static_k.size(2) == head_dim
            k = static_k

        if static_v is not None:
            assert static_v.size(0) == bsz * self.num_heads
            assert static_v.size(2) == head_dim
            v = static_v

        src_len = k.size(1)

        if key_padding_mask is not None:
            assert key_padding_mask.size(0) == bsz
            assert key_padding_mask.size(1) == src_len

        if self.add_zero_attn:
            src_len += 1
            k_zeros = torch.zeros((k.size(0), 1) + k.size()[2:])
            if k.is_quantized:
                k_zeros = torch.quantize_per_tensor(k_zeros, k.q_scale(), k.q_zero_point(), k.dtype)
            k = torch.cat([k, k_zeros], dim=1)
            v_zeros = torch.zeros((v.size(0), 1) + k.size()[2:])
            if v.is_quantized:
                v_zeros = torch.quantize_per_tensor(v_zeros, v.q_scale(), v.q_zero_point(), v.dtype)
            v = torch.cat([v, v_zeros], dim=1)

            if attn_mask is not None:
                attn_mask = nnF.pad(attn_mask, (0, 1))
            if key_padding_mask is not None:
                key_padding_mask = nnF.pad(key_padding_mask, (0, 1))

        # Leaving the quantized zone here
        q = self.dequant_q(q)
        k = self.dequant_k(k)
        v = self.dequant_v(v)
        attn_output_weights = torch.bmm(q, k.transpose(1, 2))
        assert list(attn_output_weights.size()) == [bsz * self.num_heads, tgt_len, src_len]

        if attn_mask is not None:
            if attn_mask.dtype == torch.bool:
                attn_output_weights.masked_fill_(attn_mask, float('-inf'))
            else:
                attn_output_weights += attn_mask

        if key_padding_mask is not None:
            attn_output_weights = attn_output_weights.view(bsz, self.num_heads, tgt_len, src_len)
            attn_output_weights = attn_output_weights.masked_fill(
                key_padding_mask.unsqueeze(1).unsqueeze(2),
                float('-inf'),
            )
            attn_output_weights = attn_output_weights.view(bsz * self.num_heads, tgt_len, src_len)

        attn_output_weights = nnF.softmax(
            attn_output_weights, dim=-1)
        attn_output_weights = nnF.dropout(attn_output_weights, p=self.dropout, training=self.training)

        attn_output = torch.bmm(attn_output_weights, v)
        assert list(attn_output.size()) == [bsz * self.num_heads, tgt_len, head_dim]
        if self.batch_first:
            attn_output = attn_output.view(bsz, tgt_len, self.embed_dim)
        else:
            attn_output = attn_output.transpose(0, 1).contiguous().view(tgt_len, bsz, self.embed_dim)

        # Reentering the quantized zone
        attn_output = self.quant_attn_output(attn_output)
        # for the type: ignore[has-type], see https://github.com/pytorch/pytorch/issues/58969
        attn_output = self.out_proj(attn_output)  # type: ignore[has-type]
        attn_output_weights = self.quant_attn_output_weights(attn_output_weights)

        if need_weights:
            # average attention weights over heads
            attn_output_weights = attn_output_weights.view(bsz, self.num_heads, tgt_len, src_len)
            if average_attn_weights:
                attn_output_weights = attn_output_weights.mean(dim=1)
            return attn_output, attn_output_weights
        else:
            return attn_output, None<|MERGE_RESOLUTION|>--- conflicted
+++ resolved
@@ -338,11 +338,7 @@
             if attn_mask.dtype == torch.uint8:
                 warnings.warn("Byte tensor for attn_mask in nn.MultiheadAttention is deprecated. "
                               "Use bool tensor instead.",
-<<<<<<< HEAD
-                              stacklevel=2)
-=======
                               stacklevel=TO_BE_DETERMINED)
->>>>>>> fff02e67
                 attn_mask = attn_mask.to(torch.bool)
             assert attn_mask.is_floating_point() or attn_mask.dtype == torch.bool, \
                 f'Only float and bool types are supported for attn_mask, not {attn_mask.dtype}'
@@ -362,11 +358,7 @@
         if key_padding_mask is not None and key_padding_mask.dtype == torch.uint8:
             warnings.warn("Byte tensor for key_padding_mask in nn.MultiheadAttention is deprecated. "
                           "Use bool tensor instead.",
-<<<<<<< HEAD
-                          stacklevel=2)
-=======
                           stacklevel=TO_BE_DETERMINED)
->>>>>>> fff02e67
             key_padding_mask = key_padding_mask.to(torch.bool)
         if self.bias_k is not None and self.bias_v is not None:
             if static_k is None and static_v is None:
