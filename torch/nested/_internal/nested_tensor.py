from typing import Tuple

import torch
from torch._C import DispatchKey, DispatchKeySet
from torch._prims_common import is_expandable_to
from torch.fx.experimental.symbolic_shapes import has_free_symbols
from torch.utils.weak import WeakTensorKeyDictionary
from typing import *  # noqa: F403

_tensor_id_counter = 0
_tensor_symint_registry = WeakTensorKeyDictionary()


def get_tensor_symint(tensor, *, coeff=1):
    global _tensor_id_counter
    if tensor not in _tensor_symint_registry:
        _tensor_symint_registry[tensor] = torch._C._get_singleton_int(
            _tensor_id_counter, coeff
        )
        _tensor_id_counter += 1
    return _tensor_symint_registry[tensor]


# SDPA metadata; max / min seqlens are needed for e.g. flash
def _get_sdpa_extreme_seqlen(func, tensor):
    return int(func(tensor).item())


class NestedTensor(torch.Tensor):
    _values: torch.Tensor  # type: ignore[assignment]
    _offsets: torch.Tensor
    _lengths: Optional[torch.Tensor]
    # NOTE [ Singleton ints for ragged sizes and strides ]
    #
    # Jagged layout tensors are tensors that represent a n-dim tensor with a
    # ragged dimension, but are backed by an (n-1)-dim tensor underneath, e.g.,
    # a jagged tensor with outer shape [B, x, D] is represented internally by a
    # tensor with shape [sum(x), D] where we introduce what we call a singleton
    # (or skolem) denoted as "x" here (but sometimes denoted with "*" to
    # represent the ragged dimension, and sum(x) represents the dim of the inner
    # tensor or equivalently the sum of all the sizes of the constituent
    # tensors' varying lengths.
    #
    # We also use singleton ints to represent the strides of this tensor.
    # For example, a jagged tensor with shape [B, x, D] can be strided in two
    # ways: [xD, D, 1] and [x, 1, sum(x)], where xD represents x multiplied by D
    _size: Tuple[int, ...]
    _stride: Tuple[int, ...]
    # Indicates that the nth dimension is ragged
    _ragged_idx: int
    _metadata_cache: Dict[str, Any]

    @staticmethod
    def __new__(
        cls,
        values,
        offsets,
        *,
        lengths=None,
        **kwargs,
    ):
        ks = DispatchKeySet(DispatchKey.NestedTensor)
        ks = ks.add(DispatchKey.AutogradNestedTensor)
        r = torch.Tensor._make_wrapper_subclass(  # type: ignore[attr-defined]
            cls,
            (0,),
            (0,),
            0,
            torch.contiguous_format,
            values.dtype,
            torch.jagged,
            values.device,
            False,
            kwargs.get("requires_grad", False),
            "sizes",
            False,
            True,  # dispatch_layout
            ks,
        )
        return r

    def __init__(self, values, offsets, *, lengths=None, **kwargs):
        super().__init__()
        # Only support jagged for now.
        assert offsets is not None
        assert offsets.ndim == 1
        assert not isinstance(values, NestedTensor)

        # Query cache for the symint associated with offsets or lengths
        # (create a new one if needed).
        ragged_source = offsets if lengths is None else lengths
        ragged_size = get_tensor_symint(ragged_source, coeff=1)
        self._ragged_idx = kwargs.get("_ragged_idx", 1)
        B = offsets.shape[0] - 1
        Ds = values.shape[: self._ragged_idx - 1] + values.shape[self._ragged_idx :]

        nested_size = [B]
        nested_size.extend(Ds[: self._ragged_idx - 1])
        nested_size.append(ragged_size)
        nested_size.extend(Ds[self._ragged_idx - 1 :])
        self._size = tuple(nested_size)

        stride = values.stride()
        self._strides = (ragged_size * stride[self._ragged_idx - 1], *stride)

        if values.requires_grad:
            raise ValueError(
                "NestedTensor values cannot require grad, please "
                "detach before passing to NestedTensor constructor"
            )
        self._values = values
        self._offsets = offsets
        self._lengths = lengths

        # holds properties that are computed lazily
        self._metadata_cache = kwargs.get("_metadata_cache", {})

    def values(self):
        return self._values

    def offsets(self):
        return self._offsets

    def lengths(self):
        return self._lengths

    @property
    def _max_seqlen(self):
        if "max_seqlen" not in self._metadata_cache:
            # compute & cache
            self._metadata_cache["max_seqlen"] = _get_sdpa_extreme_seqlen(
                torch.max,
                self._offsets.diff() if self._lengths is None else self._lengths,
            )
        return self._metadata_cache["max_seqlen"]

    @property
    def _min_seqlen(self):
        if "min_seqlen" not in self._metadata_cache:
            # compute & cache
            self._metadata_cache["min_seqlen"] = _get_sdpa_extreme_seqlen(
                torch.min,
                self._offsets.diff() if self._lengths is None else self._lengths,
            )
        return self._metadata_cache["min_seqlen"]

    def __repr__(self):
        # We should implement this in torch/_tensor_str.py instead
        grad_fn_str = (
            f", requires_grad={self.requires_grad}" if self.requires_grad else ""
        )
        if self.grad_fn:
            grad_fn_str = f", grad_fn={self.grad_fn}"
        return f"NestedTensor(size={self._size}, offsets={self._offsets}{grad_fn_str}, contiguous={self._lengths is None})"

    def __reduce_ex__(self, proto):
        state = torch._utils._get_obj_state(self)

        # SymNodes are not serializable
        assert "_size" in state and "_strides" in state
        state = dict(state)
        del state["_size"]
        del state["_strides"]

        func = NestedTensor
        args = (self._values, self._offsets)
        return (torch._tensor._rebuild_from_type_v2, (func, type(self), args, state))

    def __tensor_flatten__(self):
        ctx = {
            "requires_grad": self.requires_grad,
<<<<<<< HEAD
            "ragged_size": self._size[self._ragged_idx],
            "max_seqlen": self._max_seqlen,
            "min_seqlen": self._min_seqlen,
=======
            # TODO: Don't guard on this!
            "metadata_cache": self._metadata_cache,
>>>>>>> b7eb9b1e
            "ragged_idx": self._ragged_idx,
        }
        inner_tensors = ["_values", "_offsets"]
        if self._lengths is not None:
            inner_tensors.append("_lengths")
        return inner_tensors, ctx

    @staticmethod
    def __tensor_unflatten__(inner_tensors: Dict, meta):
        assert len(inner_tensors) >= 2 and len(inner_tensors) <= 3
        values = inner_tensors["_values"]
        offsets = inner_tensors["_offsets"]
        lengths = inner_tensors.get("_lengths", None)

        # NOTE [ Storing symbolic values as plain attributes on subclasses ]
        #
        # When a subclass like NestedTensor stores a "size-like" value (which
        # can either be Symintified or not) into meta, it's responsible for:
        #
        #   (1) Propagating that symint during torch dispatch when performing
        #       operations, i.e. torch dispatch plays the role of a meta kernel.
        #
        #   (2) Facilitating the behavior around symbolic -> non-symbolic
        #       conversions and vice versa, see below.
        #
        # [ non-symbolic -> symbolic (fakification in meta_utils) ]
        #
        # __tensor_unflatten__ is passed symbolic dense tensors and meta from
        # non-symbolic subclasses. In this case, the subclass is responsible for
        # intercepting meta["ragged_size"] for example and replacing it with the
        # symintified version.
        #
        # [ symbolic -> non-symbolic ]
        #
        # __tensor_unflatten__ is passed non-symbolic dense tensors and with
        # meta extracted from fake subclasses. In this case the subclass gets
        # propagated the meta["ragged_size"] which is still a symint and the
        # subclass is responsible for making sure that the symint doesn't leak.
        #
        # Note that we cannot simply check if is_fake(values) because
        # during aot autograd, FunctionalTensors are not fake but hold
        # symbolic sizes.
        ragged_source = offsets if lengths is None else lengths
        if has_free_symbols(ragged_source) or has_free_symbols(values):
            # Associate offsets or lengths (possibly fake, possibly functionalized)
            # with the ragged_size.
            _tensor_symint_registry[ragged_source] = meta["ragged_size"]

        return NestedTensor(
            values,
            offsets=offsets,
            lengths=lengths,
            requires_grad=meta["requires_grad"],
<<<<<<< HEAD
            _max_seqlen=meta["max_seqlen"],
            _min_seqlen=meta["min_seqlen"],
            _ragged_idx=meta["ragged_idx"],
=======
            _ragged_idx=ragged_idx,
            _metadata_cache=meta["metadata_cache"],
>>>>>>> b7eb9b1e
        )

    @classmethod
    def __torch_dispatch__(cls, func, types, args=(), kwargs=None):
        kwargs = {} if kwargs is None else kwargs

        # Lazy import to avoid circular dependency
        from .ops import lookup_jagged

        fn = lookup_jagged(func, *args, **kwargs)
        if fn is not None:
            return fn(*args, **kwargs)

        raise NotImplementedError(func)

    @classmethod
    def __torch_function__(cls, func, types, args=(), kwargs=None):
        if kwargs is None:
            kwargs = {}

        from .ops import jagged_torch_function

        try:
            return jagged_torch_function(func, *args, **kwargs)
        except NotImplementedError:
            pass
        with torch._C.DisableTorchFunctionSubclass():
            return func(*args, **kwargs)


# Not actually a view!
class ViewBufferFromNested(torch.autograd.Function):
    @staticmethod
    def forward(ctx, x: NestedTensor):  # type: ignore[override]
        ctx.save_for_backward(x.offsets())
        ctx.metadata_cache = x._metadata_cache
        ctx.ragged_idx = x._ragged_idx
        return x.values()

    @staticmethod
    def backward(ctx, gO: torch.Tensor):  # type: ignore[override]
        (offsets,) = ctx.saved_tensors
        return NestedTensor(
            gO,
            offsets=offsets,
            _metadata_cache=ctx.metadata_cache,
            _ragged_idx=ctx.ragged_idx,
        )


# Not actually a view!
class ViewNestedFromBuffer(torch.autograd.Function):
    @staticmethod
    def forward(ctx, values: torch.Tensor, offsets: torch.Tensor):  # type: ignore[override]
        return NestedTensor(
            values.detach(),
            offsets=offsets,
        )

    @staticmethod
    def backward(ctx, gO: NestedTensor):  # type: ignore[override]
        return gO.values(), None


# Not actually a view!
# NOTE: @jbschlosser is working on making it a view
class ViewNonContiguousNestedFromBuffer(torch.autograd.Function):
    @staticmethod
    def forward(ctx, values: torch.Tensor, offsets: torch.Tensor, lengths: torch.Tensor):  # type: ignore[override]
        return NestedTensor(
            values.detach(),
            offsets=offsets,
            lengths=lengths,
        )

    @staticmethod
    def backward(ctx, gO: NestedTensor):  # type: ignore[override]
        return gO.values(), None, None


# Need to make it obvious that users should be passing in offsets
def jagged_from_list(
    tensors: List[torch.Tensor],
    offsets: Optional[torch.Tensor],
    dtype=None,
    device=None,
) -> Tuple[NestedTensor, torch.Tensor]:
    """Constructs a NestedTensor backed by jagged layout from a list of tensors"""

    if not len(set(t.dtype for t in tensors)) == 1:  # noqa: C401
        raise RuntimeError(
            "When constructing a nested tensor, all tensors in list must have the same dtype"
        )
    if not len(set(t.device for t in tensors)) == 1:  # noqa: C401
        raise RuntimeError(
            "When constructing a nested tensor, all tensors in list must be on the same device"
        )

    # Check that the NT is representable by the jagged layout.
    # Jagged layout represents (B, *, D_0, D_1, ..., D_N), where the only
    # raggedness allowed is for the single dim immediately adjacent to the batch dim.
    sizes = [t.shape for t in tensors]
    non_first_sizes = [s[1:] for s in sizes]
    at_most_first_ragged = all(s == non_first_sizes[0] for s in non_first_sizes)
    if not at_most_first_ragged:
        raise RuntimeError(
            "Cannot represent given tensor list as a nested tensor with the jagged layout. "
            "Note that the jagged layout only represents shapes of the form "
            "(B, *, D_0, D_1, ..., D_N), with only * allowed to be ragged."
        )

    # Set properties appropriately.
    values = torch.cat(tensors, dim=0)
    to_kwargs = {}
    if device is not None:
        to_kwargs["device"] = device
    if dtype is not None:
        to_kwargs["dtype"] = dtype
    values = values.to(**to_kwargs)

    # Calculate jagged offsets if not provided.
    if offsets is None:
        # Jagged layout specifies that offsets are stored as int64 on the same device as values.
        offsets = torch.cat(
            [
                torch.zeros(1, dtype=torch.int64, device=values.device),
                torch.tensor([s[0] for s in sizes], device=values.device).cumsum(dim=0),
            ]
        )

    ret_nt = ViewNestedFromBuffer.apply(values, offsets)
    ret_nt._metadata_cache = {
        # compute this now since it's easy
        "max_seqlen": max([t.shape[0] for t in tensors]),
        "min_seqlen": min([t.shape[0] for t in tensors]),
    }
    return (ret_nt, offsets)  # type: ignore[return-value]


def jagged_from_tensor_and_lengths(
    tensor: torch.Tensor, starts: torch.Tensor, lengths: torch.Tensor
) -> Tuple[NestedTensor, torch.Tensor, Optional[torch.Tensor]]:
    """Constructs a NestedTensor backed by jagged layout from a tensor, starts of sequences, and sequence lengths"""
    batch_size = tensor.shape[0]
    if is_expandable_to(starts.shape, (batch_size,)) and is_expandable_to(
        lengths.shape, (batch_size,)
    ):
        start_list = starts.expand(batch_size)
        length_list = lengths.expand(batch_size)
    else:
        raise RuntimeError(
            "When constructing a jagged nested tensor using narrow(), "
            "your start and length must be Tensors that broadcast to input.shape[0]"
        )

    # Calculate jagged offsets
    assert (
        len(tensor.shape) >= 2
    ), "tensor must at least be 2D for the nested narrow op to work"
    max_seq_len = tensor.shape[1]
    offset_lengths = max_seq_len * torch.arange(
        0, batch_size, dtype=torch.int64, device=tensor.device
    )
    # Jagged layout specifies that offsets are stored as int64 on the same device as values.
    offsets = torch.cat(
        [
            start_list + offset_lengths,
            (start_list[-1] + offset_lengths[-1] + length_list[-1]).unsqueeze(0),
        ]
    )

    # Reshape buffer to flatten the 1st and 2nd dimension (view used to enforce non-copy)
    if len(tensor.shape) > 2:
        values = tensor.view(-1, *tensor.shape[2:])
    else:
        values = tensor.view(-1)

    # Check if offsets and lengths make it possibly contiguous and return a regular NT
    is_contiguous = True
    orig_dim = tensor.shape[1]
    if torch.any(length_list[1:-1].ne(orig_dim)):
        is_contiguous = False
    if torch.any(offsets[1:-2].diff().ne(orig_dim)):
        is_contiguous = False
    if offsets[0] + length_list[0] != orig_dim:
        is_contiguous = False

    actual_max_seqlen = int(torch.max(lengths).item())
    min_seqlen = int(torch.min(lengths).item())

    if is_contiguous:
        ret_nt = ViewNestedFromBuffer.apply(
            values[offsets[0] : offsets[-1]],
            offsets - offsets[0],
        )
    else:
        ret_nt = ViewNonContiguousNestedFromBuffer.apply(values, offsets, length_list)

    # populate metadata cache with computed seqlen extremes
    ret_nt._metadata_cache = {
        "max_seqlen": actual_max_seqlen,
        "min_seqlen": min_seqlen,
    }

    return (ret_nt, offsets, None if is_contiguous else length_list)


def buffer_from_jagged(jagged):
    return ViewBufferFromNested.apply(jagged)<|MERGE_RESOLUTION|>--- conflicted
+++ resolved
@@ -115,6 +115,10 @@
         # holds properties that are computed lazily
         self._metadata_cache = kwargs.get("_metadata_cache", {})
 
+        # collapsed ragged dim must always be dynamic
+        torch._dynamo.mark_dynamic(self, self._ragged_idx)
+        torch._dynamo.mark_dynamic(self._values, self._ragged_idx - 1)
+
     def values(self):
         return self._values
 
@@ -169,14 +173,8 @@
     def __tensor_flatten__(self):
         ctx = {
             "requires_grad": self.requires_grad,
-<<<<<<< HEAD
-            "ragged_size": self._size[self._ragged_idx],
-            "max_seqlen": self._max_seqlen,
-            "min_seqlen": self._min_seqlen,
-=======
             # TODO: Don't guard on this!
             "metadata_cache": self._metadata_cache,
->>>>>>> b7eb9b1e
             "ragged_idx": self._ragged_idx,
         }
         inner_tensors = ["_values", "_offsets"]
@@ -185,37 +183,13 @@
         return inner_tensors, ctx
 
     @staticmethod
-    def __tensor_unflatten__(inner_tensors: Dict, meta):
+    def __tensor_unflatten__(inner_tensors: Dict, meta, outer_size, outer_stride):
         assert len(inner_tensors) >= 2 and len(inner_tensors) <= 3
         values = inner_tensors["_values"]
         offsets = inner_tensors["_offsets"]
         lengths = inner_tensors.get("_lengths", None)
-
-        # NOTE [ Storing symbolic values as plain attributes on subclasses ]
-        #
-        # When a subclass like NestedTensor stores a "size-like" value (which
-        # can either be Symintified or not) into meta, it's responsible for:
-        #
-        #   (1) Propagating that symint during torch dispatch when performing
-        #       operations, i.e. torch dispatch plays the role of a meta kernel.
-        #
-        #   (2) Facilitating the behavior around symbolic -> non-symbolic
-        #       conversions and vice versa, see below.
-        #
-        # [ non-symbolic -> symbolic (fakification in meta_utils) ]
-        #
-        # __tensor_unflatten__ is passed symbolic dense tensors and meta from
-        # non-symbolic subclasses. In this case, the subclass is responsible for
-        # intercepting meta["ragged_size"] for example and replacing it with the
-        # symintified version.
-        #
-        # [ symbolic -> non-symbolic ]
-        #
-        # __tensor_unflatten__ is passed non-symbolic dense tensors and with
-        # meta extracted from fake subclasses. In this case the subclass gets
-        # propagated the meta["ragged_size"] which is still a symint and the
-        # subclass is responsible for making sure that the symint doesn't leak.
-        #
+        ragged_idx = meta["ragged_idx"]
+
         # Note that we cannot simply check if is_fake(values) because
         # during aot autograd, FunctionalTensors are not fake but hold
         # symbolic sizes.
@@ -223,21 +197,16 @@
         if has_free_symbols(ragged_source) or has_free_symbols(values):
             # Associate offsets or lengths (possibly fake, possibly functionalized)
             # with the ragged_size.
-            _tensor_symint_registry[ragged_source] = meta["ragged_size"]
+            ragged_size = outer_size[ragged_idx]
+            _tensor_symint_registry[ragged_source] = ragged_size
 
         return NestedTensor(
             values,
             offsets=offsets,
             lengths=lengths,
             requires_grad=meta["requires_grad"],
-<<<<<<< HEAD
-            _max_seqlen=meta["max_seqlen"],
-            _min_seqlen=meta["min_seqlen"],
-            _ragged_idx=meta["ragged_idx"],
-=======
             _ragged_idx=ragged_idx,
             _metadata_cache=meta["metadata_cache"],
->>>>>>> b7eb9b1e
         )
 
     @classmethod
