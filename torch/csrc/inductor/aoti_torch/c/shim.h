--- conflicted
+++ resolved
@@ -107,17 +107,15 @@
     void** ret_data_ptr // returns borrowed reference
 );
 
-<<<<<<< HEAD
+// Get the nbytes of the underlying storage
+AOTI_TORCH_EXPORT AOTITorchError
+aoti_torch_get_storage_size(AtenTensorHandle tensor, int64_t* ret_size);
+
 AOTI_TORCH_EXPORT AOTITorchError
 aoti_torch_get_dim(AtenTensorHandle tensor, int64_t* ret_dim);
 
 AOTI_TORCH_EXPORT AOTITorchError
 aoti_torch_get_numel(AtenTensorHandle tensor, int64_t* ret_numel);
-=======
-// Get the nbytes of the underlying storage
-AOTI_TORCH_EXPORT AOTITorchError
-aoti_torch_get_storage_size(AtenTensorHandle tensor, int64_t* ret_size);
->>>>>>> fb806f48
 
 AOTI_TORCH_EXPORT AOTITorchError aoti_torch_get_sizes(
     AtenTensorHandle tensor,
