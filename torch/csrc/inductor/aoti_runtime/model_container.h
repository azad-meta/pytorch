#pragma once

#include <algorithm>
#include <deque>
#include <future>
#include <mutex>
#include <shared_mutex>

// WARNING: Be careful when adding new includes here. This header will be used
// in model.so, and should not refer to any aten/c10 headers except the stable
// C ABI defined in torch/csrc/inductor/aoti_torch/c/shim.h. The same rule
// applies to other files under torch/csrc/inductor/aoti_runtime/.
#include <torch/csrc/inductor/aoti_runtime/model.h>

namespace torch {
namespace aot_inductor {

class AOTInductorModelContainer {
 public:
  AOTInductorModelContainer(
      size_t num_models,
      bool is_cpu = false,
      std::optional<std::string> cubin_dir = std::nullopt) {
    constants_map_ = std::make_shared<ConstantMap>();
    constants_array_ = std::make_shared<std::vector<ConstantHandle>>();
    use_secondary_ = false;
    models_.reserve(num_models);
    available_models_.reserve(num_models);
    for (size_t i = 0; i < num_models; ++i) {
      models_.push_back(AOTInductorModel::Create(
          constants_map_, constants_array_, cubin_dir));
      available_models_.push_back(models_.back().get());
    }

    // Note that the all following fields (input_names_, output_names,
    // etc) can be filled in by the AOT
    // codegen. However, we choose to query such information from
    // the owned AOTInductorModel for a couple of reasons:
    //   * simplify the codegen templates
    //   * reduce information fragmentation and duplication
    //   * the initialization process below is done only once when the container
    //     is constructed, so it would have little performance impact
    auto* model = available_models_[0];
    size_t num_inputs = model->num_inputs();
    input_names_.reserve(num_inputs);
    for (size_t i = 0; i < num_inputs; i++) {
      input_names_.push_back(model->input_name(i));
    }

    size_t num_outputs = model->num_outputs();
    output_names_.reserve(num_outputs);
    for (size_t i = 0; i < num_outputs; i++) {
      output_names_.push_back(model->output_name(i));
    }

    model->load_constants(is_cpu);
#ifdef USE_CUDA
    constant_blob_ = model->release_constant_blob();
    constants_internal_offset_.resize(model->num_constants());
    model->compute_cuda_constant_blob(blob_size_, constants_internal_offset_);
#endif

    for (auto& model : models_) {
      model->update_constants_map(constants_map_);
    }

    in_spec_ = model->get_in_spec();
    out_spec_ = model->get_out_spec();
  }

  void run(
      AtenTensorHandle*
          input_handles, // array of input AtenTensorHandle; handles
                         // are stolen; the array itself is borrowed
      AtenTensorHandle*
          output_handles, // array for writing output AtenTensorHandle; handles
                          // will be stolen by the caller; the array itself is
                          // borrowed
      DeviceStreamType stream,
      AOTIProxyExecutorHandle proxy_executor) {
    std::shared_lock model_lk(model_exec_mutex_);
    auto* model = get_available_model();
    try {
      model->run(input_handles, output_handles, stream, proxy_executor);
    } catch (...) {
      std::lock_guard lk(models_mutex_);
      available_models_.push_back(model);
      throw;
    }

    {
      std::lock_guard lk(models_mutex_);
      pending_models_.push_back(model);
    }
    pending_models_available_.notify_one();
  }

  // This function updates the inactive buffer for storing constants.
  // It will update the buffer, the mapping and the array mapping.
  // We can later change the inactive buffer to active with corresponding
  // function calls (swap_constant_buffer)
  void update_inactive_constant_buffer(
      const std::unordered_map<std::string, AtenTensorHandle>& constants_map) {
#ifdef USE_CUDA
    if (this->num_models() == 0) {
      throw std::runtime_error("No model available in container!");
    }
    auto num_constants = models_[0]->num_constants();

    auto* constants_blob_ptr = static_cast<uint8_t*>(get_inactive_blob_ptr());
    auto inactive_constants_map = get_inactive_map();

    for (size_t idx = 0; idx < num_constants; idx++) {
      auto constant_name = std::string(models_[0]->constant_name(idx));
      auto it = constants_map.find(constant_name);
      if (it == constants_map.end()) {
        throw std::runtime_error(
            std::string("Cannot find constants ") + constant_name +
            std::string(" in constants_map!"));
      }

      // Move the data to container handled blob.
      uint8_t* internal_constants_ptr =
          constants_blob_ptr + constants_internal_offset_[idx];
      void* user_constant_ptr;
      int64_t constant_size;
      aoti_torch_get_data_ptr(it->second, &user_constant_ptr);
      aoti_torch_get_storage_size(it->second, &constant_size);

      AOTI_RUNTIME_DEVICE_CHECK(cudaMemcpy(
          internal_constants_ptr,
          user_constant_ptr,
          constant_size,
          cudaMemcpyDefault));

      // Generate Tensor from container handled blob.
      // We extract stride and offset from provided Tensor since we do not
      // guarantee that the tensor is contiguous.
      AtenTensorHandle tensor_handle;
      int64_t* stride;
      int64_t offset;
      int device_idx = -1;
      AOTI_TORCH_ERROR_CODE_CHECK(aoti_torch_get_strides(it->second, &stride));
      AOTI_TORCH_ERROR_CODE_CHECK(
          aoti_torch_get_storage_offset(it->second, &offset));
      AOTI_RUNTIME_DEVICE_CHECK(cudaGetDevice(&device_idx));
      AOTI_TORCH_ERROR_CODE_CHECK(aoti_torch_create_tensor_from_blob(
          internal_constants_ptr,
          models_[0]->constant_ndim(idx),
          models_[0]->constant_shape(idx),
          stride,
          offset,
          models_[0]->constant_type(idx),
          aoti_torch_device_type_cuda(),
          device_idx,
          &tensor_handle));

      // Now place the tensor to constants_map. Note at this point the ownership
      // of the tensor_handle will be taken over.
      inactive_constants_map->emplace(constant_name, tensor_handle);
    }

    // Update the inactive constant array.
    update_array_from_map(get_inactive_array(), inactive_constants_map);
#endif // USE_CUDA
  }

  void update_array_from_map(
      std::shared_ptr<std::vector<ConstantHandle>> constants_array,
      std::shared_ptr<ConstantMap> constants_map) {
    auto num_constants = models_[0]->num_constants();
    for (size_t idx = 0; idx < num_constants; idx++) {
<<<<<<< HEAD
      constants_array->at(idx) =
        ConstantHandle(constants_map->find(models_[0]->constant_name(idx))->second);
=======
      constants_array->at(idx) = ConstantHandle(
          constants_map->find(models_[0]->constant_name(idx))->second);
>>>>>>> de4b2e59
    }
  }

  void swap_constant_buffer() {
    std::lock_guard unique_lk(model_exec_mutex_);

    auto constants_map = get_inactive_map();
    auto constants_array = get_inactive_array();

    for (auto& model : models_) {
      model->update_constants_map(
          constants_map, /* remap_constants_array = */ false);
      model->update_constants_array(constants_array);
    }

    use_secondary_ = !use_secondary_;
  }

  size_t num_inputs() const {
    return input_names_.size();
  }

  size_t num_outputs() const {
    return output_names_.size();
  }

  const char* input_name(size_t idx) const {
    return input_names_.at(idx).c_str();
  }

  const char* output_name(size_t idx) const {
    return output_names_.at(idx).c_str();
  }

  size_t num_models() const {
    return models_.size();
  }

  const char* get_in_spec() const {
    return in_spec_;
  }

  const char* get_out_spec() const {
    return out_spec_;
  }

 private:
  std::vector<std::string> input_names_;
  std::vector<std::string> output_names_;
  const char* in_spec_;
  const char* out_spec_;

#ifdef USE_CUDA
  // Holds the blob storage for constants' at::Tensor for CUDA.
  CUDAPtr constant_blob_;
  CUDAPtr constant_blob_secondary_;

  // Let's place this within USE_CUDA at the moment before we fully support
  // update for CPU cases.
  size_t blob_size_;
  std::vector<size_t> constants_internal_offset_;
#endif // USE_CUDA

  // Determine which constants is being used for the model.
  // If true,
  // constants_map_secondary/constant_blob_secondary/constants_array_secondary
  // is being used.
  bool use_secondary_;

  // Holds the mapping of constants to at::Tensor.
  // The underlying data of at::Tensor is in either constant_blob_ (for CUDA).
  // or _binary_constants_bin_start (for CPU).
  std::shared_ptr<ConstantMap> constants_map_;
  std::shared_ptr<ConstantMap> constants_map_secondary_;

  // Holds the indexed array of constant for faster lookup during runtime.
  std::shared_ptr<std::vector<ConstantHandle>> constants_array_;
  std::shared_ptr<std::vector<ConstantHandle>> constants_array_secondary_;

  // Holds all the AOTInductorModel instances owned by this container.
  std::vector<std::unique_ptr<AOTInductorModel>> models_;

  // Holds the AOTInductorModel instances available for inference.
  std::vector<AOTInductorModel*> available_models_;

  // Holds the AOTInductorModel instances that have started running
  // inference and can be placed onto available_models_ upon their
  // completion.
  std::deque<AOTInductorModel*> pending_models_;

  // Protects available_models_ and pending_models_.
  std::mutex models_mutex_;

  // Notified whenever a model is placed onto pending_models_.
  std::condition_variable pending_models_available_;

  AOTInductorModel* get_available_model() {
    std::unique_lock lk(models_mutex_);
    if (available_models_.empty()) {
      reclaim_finished_models(lk);
    }
    auto* result = available_models_.back();
    available_models_.pop_back();
    return result;
  }

  // This mutex is used to protect execution of model.
  // We acquire the mutex in shared mode if we allow concurrent execution.
  // We acquire the mutex in unique mode when we want exclusive access of the
  // model. One such case is when we want to do a weight swapping. We want to
  // make sure no one is executing the model.
  std::shared_mutex model_exec_mutex_;

#ifdef USE_CUDA
  void* get_inactive_blob_ptr() {
    if (use_secondary_) {
      return constant_blob_.get();
    } else {
      if (!constant_blob_secondary_) {
        constant_blob_secondary_ = RAII_cudaMalloc(blob_size_);
      }
      return constant_blob_secondary_.get();
    }
  }
#endif // USE_CUDA

  std::shared_ptr<ConstantMap> get_inactive_map() {
    if (use_secondary_) {
      return constants_map_;
    } else {
      if (!constants_map_secondary_) {
        constants_map_secondary_ = std::make_shared<ConstantMap>();
      }
      return constants_map_secondary_;
    }
  }

  std::shared_ptr<std::vector<ConstantHandle>> get_inactive_array() {
    if (use_secondary_) {
      return constants_array_;
    } else {
      if (!constants_array_secondary_) {
        constants_array_secondary_ =
            std::make_shared<std::vector<ConstantHandle>>(
                models_[0]->num_constants());
      }
      return constants_array_secondary_;
    }
  }

  void reclaim_finished_models(std::unique_lock<std::mutex>& lk) {
    // push finished model instances to the end of pending_models_
    auto it = std::stable_partition(
        pending_models_.begin(),
        pending_models_.end(),
        [](AOTInductorModel* m) { return !m->is_finished(); });

    if (it != pending_models_.end()) {
      // We have finished model instances that can be pushed into
      // available_models_ so that we don't have to be blocked on waiting
      // the pending_models_available_ condition.
      available_models_.insert(
          available_models_.end(), it, pending_models_.end());
      pending_models_.erase(it, pending_models_.end());
      return;
    }

    pending_models_available_.wait(
        lk, [this]() { return !pending_models_.empty(); });
    // Let's make the schedule simple first. We always wait on the first
    // pending_models_ to be complete.
    auto* model = pending_models_.front();
    pending_models_.pop_front();
    lk.unlock();
    try {
      model->wait_for_completion();
    } catch (...) {
      lk.lock();
      available_models_.push_back(model);
      throw;
    }
    lk.lock();
    available_models_.push_back(model);
  }
};

} // namespace aot_inductor
} // namespace torch<|MERGE_RESOLUTION|>--- conflicted
+++ resolved
@@ -170,13 +170,8 @@
       std::shared_ptr<ConstantMap> constants_map) {
     auto num_constants = models_[0]->num_constants();
     for (size_t idx = 0; idx < num_constants; idx++) {
-<<<<<<< HEAD
-      constants_array->at(idx) =
-        ConstantHandle(constants_map->find(models_[0]->constant_name(idx))->second);
-=======
       constants_array->at(idx) = ConstantHandle(
           constants_map->find(models_[0]->constant_name(idx))->second);
->>>>>>> de4b2e59
     }
   }
 
