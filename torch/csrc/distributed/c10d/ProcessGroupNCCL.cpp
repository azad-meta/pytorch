--- conflicted
+++ resolved
@@ -1334,12 +1334,8 @@
   DumpPipe(int rank) {
     std::string fileStem =
         getCvarString({"TORCH_NCCL_DEBUG_INFO_PIPE_FILE"}, "");
-<<<<<<< HEAD
     if (fileStem.empty() ||
         getCvarInt({"TORCH_NCCL_TRACE_BUFFER_SIZE"}, 0) <= 0) {
-=======
-    if (fileStem.empty()) {
->>>>>>> fcb95bf3
       return;
     }
     TORCH_CHECK(!fileStem.empty(), "TORCH_NCCL_DEBUG_INFO_TEMP_FILE is empty");
@@ -1394,7 +1390,6 @@
 
   std::list<ProcessGroupNCCL::WorkNCCL> completedWorkList;
 
-<<<<<<< HEAD
   c10::optional<DumpPipe> dumpPipe = c10::nullopt;
   if (uid_ == 0) {
     // DumpPipe is one per-trainer process, and its convenient to name them
@@ -1402,9 +1397,6 @@
     // the global PG and has globally unique rank ids across trainers.
     dumpPipe.emplace(rank_);
   }
-=======
-  DumpPipe dumpPipe(rank_);
->>>>>>> fcb95bf3
   while (!done || !terminateProcessGroup_.load()) {
     std::unique_lock<std::mutex> lock(workMetaListMutex_);
     // We busy-poll the work vector every kWatchdogThreadSleepMillis
