--- conflicted
+++ resolved
@@ -1261,14 +1261,8 @@
       ncclHeartbeatMonitorThread_ =
           std::thread(&ProcessGroupNCCL::heartbeatMonitor, this);
     }
-<<<<<<< HEAD
-    workCleanupLoop();
+    watchdogHandler();
     VLOG(2) << logPrefix() << "NCCL watchdog thread terminated normally";
-=======
-    watchdogHandler();
-    VLOG(2) << "[Rank " << rank_
-            << "] NCCL watchdog thread terminated normally";
->>>>>>> fcb95bf3
   } catch (std::exception& e) {
     if (std::string(e.what()).find("driver shutting down") !=
         std::string::npos) {
@@ -1334,12 +1328,8 @@
   DumpPipe(int rank) {
     std::string fileStem =
         getCvarString({"TORCH_NCCL_DEBUG_INFO_PIPE_FILE"}, "");
-<<<<<<< HEAD
     if (fileStem.empty() ||
         getCvarInt({"TORCH_NCCL_TRACE_BUFFER_SIZE"}, 0) <= 0) {
-=======
-    if (fileStem.empty()) {
->>>>>>> fcb95bf3
       return;
     }
     TORCH_CHECK(!fileStem.empty(), "TORCH_NCCL_DEBUG_INFO_TEMP_FILE is empty");
@@ -1386,16 +1376,12 @@
 };
 #endif
 
-<<<<<<< HEAD
 const std::string& ProcessGroupNCCL::logPrefix() const {
   static std::string prefix = c10::str("[Rank ", rank_, "] ");
   return prefix;
 }
 
-void ProcessGroupNCCL::workCleanupLoop() {
-=======
 void ProcessGroupNCCL::watchdogHandler() {
->>>>>>> fcb95bf3
   bool done = false;
   lastWorkListUpdateTime_ = std::chrono::steady_clock::now();
   auto lastTimePollStore = std::chrono::steady_clock::now();
@@ -1403,7 +1389,6 @@
 
   std::list<ProcessGroupNCCL::WorkNCCL> completedWorkList;
 
-<<<<<<< HEAD
   c10::optional<DumpPipe> dumpPipe = c10::nullopt;
   if (uid_ == 0) {
     // DumpPipe is one per-trainer process, and its convenient to name them
@@ -1411,9 +1396,6 @@
     // the global PG and has globally unique rank ids across trainers.
     dumpPipe.emplace(rank_);
   }
-=======
-  DumpPipe dumpPipe(rank_);
->>>>>>> fcb95bf3
   while (!done || !terminateProcessGroup_.load()) {
     std::unique_lock<std::mutex> lock(workMetaListMutex_);
     // We busy-poll the work vector every kWatchdogThreadSleepMillis
@@ -1446,14 +1428,8 @@
           optAsyncDebugDump->wait_for(
               std::chrono::milliseconds(kWatchdogThreadSleepMillis * 30));
           const auto exitMsg = c10::str(
-<<<<<<< HEAD
-              logPrefix(), "NCCL watchdog thread detected timeout from Store");
-=======
-              "Some other rank's watchdog thread detected a timeout and notified ",
-              "all other ranks, so we're dumping debug info and aborting [Rank ",
-              rank_,
-              "] as well.");
->>>>>>> fcb95bf3
+              logPrefix(),
+              "Another rank reported a timeout and signaled a global abort.");
           LOG(ERROR) << exitMsg;
           C10_THROW_ERROR(DistBackendError, exitMsg);
         }
