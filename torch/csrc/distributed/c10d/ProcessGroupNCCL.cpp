#include <torch/csrc/distributed/c10d/NCCLUtils.hpp>
#include <torch/csrc/distributed/c10d/ProcessGroupNCCL.hpp>
#include <fstream>
#include <mutex>
#include <sstream>

#if defined(__linux__)
#include <fcntl.h>
#include <sys/stat.h>
#include <sys/types.h>
#include <unistd.h>
#endif

#ifdef USE_C10D_NCCL

#include <exception>
#include <map>
#include <stdexcept>
#include <tuple>
#include <unordered_set>
#include <utility>

#include <ATen/cuda/CUDAContext.h>
#include <ATen/cuda/CUDAGraph.h>
#include <c10/core/DeviceType.h>
#include <c10/cuda/CUDAAllocatorConfig.h>
#include <c10/cuda/CUDAGraphsC10Utils.h>
#include <c10/cuda/CUDAGuard.h>
#include <c10/util/CallOnce.h>
#include <c10/util/Exception.h>
#include <c10/util/Logging.h>
#include <c10/util/Optional.h>
#include <c10/util/irange.h>
#include <torch/csrc/cuda/nccl.h>
#include <torch/csrc/distributed/c10d/ParamCommsUtils.hpp>
#include <torch/csrc/distributed/c10d/TraceUtils.h>
#include <torch/csrc/distributed/c10d/Utils.hpp>
#include <torch/torch.h>

namespace c10d {

constexpr const char* const kNCCLAbortedCommStoreKey = "NCCLABORTEDCOMM";

namespace {

#if defined(NCCL_MAJOR) && \
    ((NCCL_MAJOR > 2) || (NCCL_MAJOR == 2) && (NCCL_MINOR >= 10))
#define NCCL_HAS_AVG 1
#endif

// NCCL op mapping
const std::map<ReduceOp::RedOpType, ncclRedOp_t> ncclOp = {
    {ReduceOp::MIN, ncclMin},
    {ReduceOp::MAX, ncclMax},
    {ReduceOp::SUM, ncclSum},
    {ReduceOp::PRODUCT, ncclProd},
#ifdef NCCL_HAS_AVG
    {ReduceOp::AVG, ncclAvg},
#endif
};

// NCCL type typing
std::map<at::ScalarType, ncclDataType_t> ncclDataType = {
    {at::kChar, ncclInt8},
    {at::kByte, ncclUint8},
    {at::kFloat, ncclFloat},
    {at::kDouble, ncclDouble},
    {at::kInt, ncclInt32},
    {at::kLong, ncclInt64},
    {at::kHalf, ncclHalf},
    {at::kBool, ncclUint8},
#if HAS_NCCL_BF16_DATATYPE
    {at::kBFloat16, ncclBfloat16},
#endif
};

// Helper function that gets the data type and issues error if not supported
ncclDataType_t getNcclDataType(at::ScalarType type) {
  auto it = ncclDataType.find(type);
  TORCH_CHECK_WITH(
      TypeError,
      it != ncclDataType.end(),
      "Input tensor data type is not supported for NCCL process group: ",
      type);
  return it->second;
}

#ifdef ENABLE_NCCL_PREMUL_SUM_SUPPORT
template <typename T, ncclDataType_t dataType>
ncclRedOpRAII unpackPreMulSum(
    const ReduceOp& reduceOp,
    const ncclComm_t& comm,
    int dev_in_group) {
  const auto* preMulSupplement =
      reinterpret_cast<NCCLPreMulSumSupplement*>(reduceOp.supplement_.get());
  ncclRedOp_t preMulSum;
  bool has_tensor = preMulSupplement->tensor_factor.defined();
  auto residence = has_tensor ? ncclScalarDevice : ncclScalarHostImmediate;
  const T* ptr_factor = has_tensor
      ? preMulSupplement->tensor_factor.const_data_ptr<T>()
      : nullptr;
  T scalar_factor = T(preMulSupplement->double_factor);
  ncclRedOpCreatePreMulSum(
      &preMulSum,
      // https://docs.nvidia.com/deeplearning/nccl/user-guide/docs/api/ops.html#ncclredopcreatepremulsum
      // tells us that the scalar input is strictly a multiplier.
      /*scalar=*/has_tensor ? const_cast<T*>(ptr_factor) : &scalar_factor,
      dataType,
      residence,
      comm);
  return ncclRedOpRAII(preMulSum, comm);
}
#endif

ncclRedOpRAII getNcclReduceOp(
    const ReduceOp& reduceOp,
    at::Tensor& input,
    const ncclDataType_t& dataType,
    const ncclComm_t& comm,
    int dev_in_group) {
  try {
    if (input.scalar_type() == at::kBool) {
      if (reduceOp == ReduceOp::SUM) {
        // For bool tensors, map sum to max, which both represent a bitwise or.
        // This is to prevent overflow issues with sum, since we use uint8 to
        // represent a bool (see ncclDataType mapping).
        return ncclMax;
      }
#ifdef NCCL_HAS_AVG
      if (reduceOp == ReduceOp::AVG) {
        C10_THROW_ERROR(
            TypeError, "Cannot use ReduceOp.AVG with boolean inputs");
      }
#endif
    }
    if (reduceOp == ReduceOp::PREMUL_SUM) {
#ifdef ENABLE_NCCL_PREMUL_SUM_SUPPORT
      switch (dataType) {
        case ncclHalf:
          return unpackPreMulSum<at::Half, ncclHalf>(
              reduceOp, comm, dev_in_group);
        case ncclFloat:
          return unpackPreMulSum<float, ncclFloat>(
              reduceOp, comm, dev_in_group);
        case ncclDouble:
          return unpackPreMulSum<double, ncclDouble>(
              reduceOp, comm, dev_in_group);
        default:
          C10_THROW_ERROR(
              TypeError, "PreMulSum Data type must be half, float, or double");
          ncclRedOp_t unused;
          return unused;
      }
#else
      C10_THROW_ERROR(ValueError, "PreMulSum requires NCCL>=2.11.1");
#endif
    }
    return ncclOp.at(reduceOp);
  } catch (const std::out_of_range& e) {
    switch (reduceOp) {
      case ReduceOp::AVG:
        C10_THROW_ERROR(
            ValueError,
            c10::str(
                "AVG requires NCCL 2.10+. The current version is ",
                NCCL_MAJOR,
                ".",
                NCCL_MINOR));
        break;
      case ReduceOp::BAND:
        C10_THROW_ERROR(ValueError, "Cannot use ReduceOp.BAND with NCCL");
        break;
      case ReduceOp::BOR:
        C10_THROW_ERROR(ValueError, "Cannot use ReduceOp.BOR with NCCL");
        break;
      case ReduceOp::BXOR:
        C10_THROW_ERROR(ValueError, "Cannot use ReduceOp.BXOR with NCCL");
        break;
      default:
        C10_THROW_ERROR(ValueError, "Unhandled ReduceOp");
        break;
    }
  }
}

// Get the deviceList String from the list of devices
std::string getKeyFromDevices(const std::vector<at::Device>& devices) {
  std::string deviceList;
  for (auto& device : devices) {
    if (deviceList.empty()) {
      deviceList = std::to_string(device.index());
    } else {
      deviceList += "," + std::to_string(device.index());
    }
  }
  return deviceList;
}

std::string getKeySendRecv(int myRank, int peer) {
  int lowRank = myRank < peer ? myRank : peer;
  int highRank = myRank < peer ? peer : myRank;
  std::string sendRecvPair =
      std::to_string(lowRank) + ":" + std::to_string(highRank);
  return sendRecvPair;
}

// Get the list of devices from list of tensors
std::vector<at::Device> getDeviceList(const std::vector<at::Tensor>& tensors) {
  std::vector<at::Device> res;
  res.reserve(tensors.size());
  for (auto& tensor : tensors) {
    // tensors must all be on the same device, or all on distinct devices.
    // The line below assumes that constraint has already been enforced
    // (by check_gpu_tensors_same_device or
    // check_gpu_tensors_different_devices).
    if (res.size() == 0 || tensor.device() != res[0]) {
      res.push_back(tensor.device());
    }
  }
  return res;
}

// [Sync Streams] Helper that lets the input ncclStreams to wait for the current
// stream. NCCL communications run on ncclStreams, but input tensors are
// allocated on different streams (i.e., current streams). Communications on
// ncclStreams cannot start before pending input tensor ops on current streams
// finish. Otherwise, ops on two streams might read/write same tensors
// concurrently.
//
// The synchronization above alone is not enough. We also need to make sure
// input tensors are not freed before their usages on ncclStreams finish. This
// can be achieved by calling c10::cuda::CUDACachingAllocator::recordStream,
// which remembers the usage stream (ncclStream), creates an event on the usage
// stream when GC attempts to free the input tensor, and delays GC until that
// event is done.
void syncStreams(
    const std::vector<at::Device>& devices,
    std::vector<at::cuda::CUDAEvent>& ncclEvents,
    std::vector<at::cuda::CUDAStream>& ncclStreams) {
  for (const auto i : c10::irange(devices.size())) {
    at::cuda::CUDAStream& ncclStream = ncclStreams[i];
    at::cuda::CUDAEvent& ncclEvent = ncclEvents[i];
    ncclEvent.record(at::cuda::getCurrentCUDAStream(devices[i].index()));
    ncclEvent.block(ncclStream);
  }
}

// Given a ncclUniqueId, convert it to a string representation that can be put
// in the store.
std::string buildNcclUniqueIdStr(const ncclUniqueId& ncclID) {
  const uint8_t* bytes = reinterpret_cast<const uint8_t*>(&ncclID);
  std::ostringstream oss;
  for (const auto i : c10::irange(NCCL_UNIQUE_ID_BYTES)) {
    oss << std::hex << static_cast<int>(bytes[i]);
  }
  return oss.str();
}

std::string getNcclAbortedCommStoreKey(const std::string ncclIdStr) {
  return std::string(kNCCLAbortedCommStoreKey) + ":" + ncclIdStr;
}

// Returns exception's what() given an exception_ptr instance.
std::string getExceptionMsgFromExceptionPtr(
    const std::exception_ptr& exceptionPtr) {
  TORCH_CHECK(exceptionPtr != nullptr);
  try {
    std::rethrow_exception(exceptionPtr);
  } catch (const std::exception& e) {
    return e.what();
  } catch (...) {
    return "Unknown exception type";
  }
}

inline void errorIfCapturingNonCapturableNCCL(c10::cuda::CaptureStatus status) {
  // parentheses avoid some compiler warnings
  static const uint64_t min_version =
      (((uint64_t)2) << 32) + (((uint64_t)9) << 16) + ((uint64_t)6);
  static const uint64_t cur_version = torch::cuda::nccl::version();
  if (cur_version < min_version) {
    TORCH_CHECK_WITH(
        NotImplementedError,
        status == c10::cuda::CaptureStatus::None,
        "Capturing NCCL collectives is only allowed with NCCL >= 2.9.6");
  }
}

} // namespace

// Map from each communicator to its device index.
// This map is used when register/deregister cache segments from cache
// allocator. See design notes below:
// - Each segment should be registered only to the communicator on the
//   same device.
// - We cannot reuse devNCCLCommMap_ in each ProcessGroup because the key may be
//   ranks rather than device in point-to-point case.
// - This map has also to be maintained as global variable since the register
//   hooks are called outside the scope of any PG, thus we need traverse
//   communicators in all PGs.
static std::unordered_map<std::shared_ptr<NCCLComm>, int> ncclCommDevIdxMap;
static std::mutex ncclCommDevIdxMapMutex;
static bool allocatorHooksAttached = false;
void cacheAllocatorRegisterHook(
    const c10::cuda::CUDACachingAllocator::TraceEntry& te) {
  // Register after SEGMENT_ALLOC
  if (te.action_ !=
      c10::cuda::CUDACachingAllocator::TraceEntry::Action::SEGMENT_ALLOC) {
    return;
  }

  std::lock_guard<std::mutex> lock(ncclCommDevIdxMapMutex);
  for (auto& it : ncclCommDevIdxMap) {
    auto& ncclComm = it.first;
    auto& devIdx = it.second;
    if (te.device_ == devIdx) {
      ncclComm->registerSegment(reinterpret_cast<void*>(te.addr_), te.size_);
    }
  }
}

void cacheAllocatorDeregisterHook(
    const c10::cuda::CUDACachingAllocator::TraceEntry& te) {
  // deregister before SEGMENT_FREE
  if (te.action_ !=
      c10::cuda::CUDACachingAllocator::TraceEntry::Action::SEGMENT_FREE) {
    return;
  }

  std::lock_guard<std::mutex> lock(ncclCommDevIdxMapMutex);
  for (auto& it : ncclCommDevIdxMap) {
    auto& ncclComm = it.first;
    auto& devIdx = it.second;
    if (te.device_ == devIdx) {
      ncclComm->deregisterSegment(reinterpret_cast<void*>(te.addr_));
    }
  }
}

std::string dump_nccl_trace() {
  return NCCLTraceBuffer::get()->dump();
}

// Return CUDA device with ordinal given by input rank.  If we aren't
// bound to a specific device, there is no strict guarantee that this
// heuristic is the correct assignment of ranks to GPUs that Python
// layers use, but in practice it tends to be.  Fortunately we don't
// rely on this for correctness of any tensor operations, just for
// ancillary uses like health checks and barriers.
at::Device ProcessGroupNCCL::guessDeviceForRank() const {
  TORCH_CHECK_WITH(ValueError, rank_ >= 0, "Invalid rank ", rank_);
  if (getBoundDeviceId()) {
    return *getBoundDeviceId();
  } else {
    auto numGPUs = at::cuda::getNumGPUs();
    int16_t deviceIdx = static_cast<int16_t>(rank_ % numGPUs);
    return at::Device(at::DeviceType::CUDA, deviceIdx);
  }
}

const int64_t ProcessGroupNCCL::kWatchdogThreadSleepMillis = 1000;
constexpr int64_t kSynchronizeBusyWaitMillis = 10;
thread_local uint64_t ProcessGroupNCCL::ncclActiveGroupCounter_ = 0;

std::ostream& operator<<(
    std::ostream& output,
    const ProcessGroupNCCL::WorkNCCL& workNCCL) {
  std::string workInfo;
  workInfo = c10::str(
      "WorkNCCL(",
      "SeqNum=",
      workNCCL.seq_,
      ", OpType=",
      opTypeToString(workNCCL.opType_),
      ", NumelIn=",
      workNCCL.numelIn_,
      ", NumelOut=",
      workNCCL.numelOut_,
      ", Timeout(ms)=",
      workNCCL.opTimeout_.count(),
      ")");
  return output << workInfo;
}

ProcessGroupNCCL::WorkNCCL::WorkNCCL(
    const std::vector<at::Device>& devices,
    int rank,
    OpType opType,
    uint64_t seq,
    const char* profilingTitle,
    const c10::optional<std::vector<at::Tensor>>& inputs,
    bool desyncDebug,
    bool enableTiming)
    : Work(rank, opType, profilingTitle, inputs),
      devices_(devices),
      workStartTime_(std::chrono::steady_clock::now()),
      seq_(seq),
      timingEnabled_(enableTiming) {
  // Creates the CUDA event wrappers
  // Note: The actual events are lazily created when first recorded to with
  // DEFAULT_FLAGS = cudaEventDisableTiming.
  if (enableTiming) {
    ncclStartEvents_ = std::make_shared<std::vector<at::cuda::CUDAEvent>>();
    ncclStartEvents_->reserve(devices.size());
    for (uint32_t i = 0; i < devices.size(); ++i) {
      ncclStartEvents_->emplace_back(at::cuda::CUDAEvent(cudaEventDefault));
    }
  }
  ncclEndEvents_ = std::make_shared<std::vector<at::cuda::CUDAEvent>>();
  ncclEndEvents_->reserve(devices.size());
  for (uint32_t i = 0; i < devices.size(); ++i) {
    ncclEndEvents_->emplace_back(at::cuda::CUDAEvent(
        enableTiming ? cudaEventDefault : cudaEventDisableTiming));
  }
  ncclComms_.resize(devices.size());
}

ProcessGroupNCCL::WorkNCCL::WorkNCCL(const WorkNCCL& w)
    : Work(w.rank_, w.opType_),
      std::enable_shared_from_this<WorkNCCL>(w),
      devices_(w.devices_),
      ncclStartEvents_(w.ncclStartEvents_),
      ncclEndEvents_(w.ncclEndEvents_),
      ncclComms_(w.ncclComms_),
      blockingWait_(w.blockingWait_),
      opTimeout_(w.opTimeout_),
      workStartTime_(w.workStartTime_),
      seq_(w.seq_),
      startTraceUpdated_(w.startTraceUpdated_),
      numelIn_(w.numelIn_),
      numelOut_(w.numelOut_),
      store_(w.store_),
      timingEnabled_(w.timingEnabled_),
      trace_id_(w.trace_id_) {
  exception_ = w.exception_;
}

ProcessGroupNCCL::WorkNCCL::~WorkNCCL() = default;

bool ProcessGroupNCCL::WorkNCCL::isCompleted() {
  checkAndSetException();
  return exception() || finishedGPUExecutionInternal();
}

bool ProcessGroupNCCL::WorkNCCL::isStarted() {
  checkAndSetException();
  return exception() || startedGPUExecutionInternal();
}

bool ProcessGroupNCCL::WorkNCCL::isSuccess() const {
  if (exception()) {
    // Already detected an exception.
    return false;
  }

  return !checkForNCCLErrors(ncclComms_) && finishedGPUExecutionInternal();
}

void ProcessGroupNCCL::WorkNCCL::checkAndSetException() {
  if (exception()) {
    // We already have an exception.
    return;
  }

  auto exception_ptr = checkForNCCLErrors(ncclComms_);
  std::unique_lock<std::mutex> lock(mutex_);
  exception_ = exception_ptr;
  if (exception_) {
    LOG(INFO) << "[Rank " << rank_ << "]"
              << " found async exception when checking for NCCL errors: "
              << getExceptionMsgFromExceptionPtr(exception_);
  }
}

void ProcessGroupNCCL::WorkNCCL::setException(
    std::exception_ptr exception_ptr) {
  std::unique_lock<std::mutex> lock(mutex_);
  exception_ = exception_ptr;
}

// Helper that checks if the NCCL kernels are completed on the GPUs
bool ProcessGroupNCCL::WorkNCCL::finishedGPUExecution() {
  checkAndSetException();
  return finishedGPUExecutionInternal();
}

bool ProcessGroupNCCL::WorkNCCL::startedGPUExecutionInternal() const {
  // if timing is disabled we won't have allocated start events
  if (!timingEnabled_) {
    return false;
  }
  for (const auto i : c10::irange(devices_.size())) {
    // Checking the work's corresponding CUDA events' status
    if (!(*ncclStartEvents_)[i].query()) {
      return false;
    }
  }

  return true;
}

bool ProcessGroupNCCL::WorkNCCL::finishedGPUExecutionInternal() const {
  for (const auto i : c10::irange(devices_.size())) {
    // Checking the work's corresponding CUDA events' status
    if (!(*ncclEndEvents_)[i].query()) {
      return false;
    }
  }

  return true;
}

bool ProcessGroupNCCL::WorkNCCL::checkTimeout(
    c10::optional<std::chrono::milliseconds> timeout) {
  auto currentTimepoint = std::chrono::steady_clock::now();
  auto timeElapsed = std::chrono::duration_cast<std::chrono::milliseconds>(
      currentTimepoint - workStartTime_);
  auto workTimeout = timeout ? *timeout : opTimeout_;

  if (timeElapsed < workTimeout)
    return false;

  // Timed out

  // There is already an error, we don't override it
  if (exception())
    return true;

  std::string exceptionMsg = c10::str(
      "[Rank ",
      rank_,
      "] ",
      "Watchdog caught collective operation timeout: ",
      *this,
      " ran for ",
      timeElapsed.count(),
      " milliseconds before timing out.");

  LOG(ERROR) << exceptionMsg;
  std::exception_ptr exception_ptr =
      std::make_exception_ptr(C10_BUILD_ERROR(DistBackendError, exceptionMsg));
  setException(exception_ptr);
  return true;
}

void ProcessGroupNCCL::WorkNCCL::handleException(
    ErrorHandlingMode errorHandling) {
  if (exception_) {
    auto exceptionMsg = c10::str(
        "Some NCCL operations have failed or timed out. Due to the ",
        "asynchronous nature of CUDA kernels, subsequent GPU operations ",
        "might run on corrupted/incomplete data.");
    LOG(ERROR) << exceptionMsg;
    C10_LOG_API_USAGE_ONCE("ProcessGroupNCCL.WorkNCCL.handleException");

    if (SHOULD_TEAR_DOWN(errorHandling)) {
      auto tearDownMsg = c10::str(
          "To avoid data inconsistency, we are taking the entire process down.");
      LOG(ERROR) << tearDownMsg;
      std::rethrow_exception(exception_);
    }
  }
}

void ProcessGroupNCCL::WorkNCCL::synchronize() {
  // Call Synchronize without a timeout. We use this method to avoid adding a
  // timeout argument to the public synchronize API.
  synchronizeInternal(kNoTimeout);
}

void ProcessGroupNCCL::WorkNCCL::synchronizeStreams() {
  for (const auto i : c10::irange(devices_.size())) {
    auto currentStream = at::cuda::getCurrentCUDAStream(devices_[i].index());
    // Block the current stream on the NCCL stream
    (*ncclEndEvents_)[i].block(currentStream);
  }

  if (avoidRecordStreams_) {
    stashed_for_allocator_safety_->clear();
  }
}

// Waiting on the work's corresponding CUDA events
void ProcessGroupNCCL::WorkNCCL::synchronizeInternal(
    std::chrono::milliseconds timeout) {
  synchronizeStreams();

  // In case of blocking, wait for the operation to complete.
  if (blockingWait_) {
    while (!isCompleted()) {
      bool timedOut = checkTimeout(
          timeout == kNoTimeout ? c10::nullopt : c10::make_optional(timeout));
      // Explicitly abort ncclComms here before throwing this timed out
      // exception to users.
      // If throwing timed out excepiton without aborting nccl communicators
      // here, it was observed that CUDA GPU will have 100% utilization and
      // can not run new events successfully.
      if (timedOut) {
        std::string exceptionMsg = c10::str(
            "[Rank ",
            rank_,
            "] Work ",
            (*this),
            " timed out in blocking wait (TORCH_NCCL_BLOCKING_WAIT=1).");
        LOG(ERROR) << exceptionMsg;
        break;
      }
      // Yield
      std::this_thread::sleep_for(
          std::chrono::milliseconds(kSynchronizeBusyWaitMillis));
    }
    // exception() includes timeout and error during blocking wait
    if (exception()) {
      // Abort NCCL communicators
      abort();
      // Throw exception (from main thread here)
      handleException(TearDown);
    }
  }

  // Device synchronize only after we've completed timeout checks.
  if (!barrierTensors_.empty()) {
    // If we use the work to do barrier, we should block here
    at::cuda::OptionalCUDAGuard gpuGuard;
    for (auto& device : devices_) {
      gpuGuard.set_index(device.index());
      AT_CUDA_CHECK(cudaDeviceSynchronize());
    }
  }
}

// Same as calling synchronize().
bool ProcessGroupNCCL::WorkNCCL::wait(std::chrono::milliseconds timeout) {
  RECORD_PARAM_COMMS(
      static_cast<int>(this->seq_), // seq
      0, // process group ptr
      rank_, // rank
      "wait", // colName
      0, // inNelems
      0, // outNelems
      at::kByte, // dType
      std::vector<int64_t>(), // inSplitSizes
      std::vector<int64_t>(), // outSplitSizes
      static_cast<int>(devices_.size())); // worldSize
  synchronizeInternal(timeout);
  // Always return true, because abort API is not implemented.
  if (parseEnvVarFlag(TORCH_NCCL_COLLECTIVE_HASH_DEBUG)) {
    auto hashValue = hashTensors(*outputs_);
    auto numel = getTensorsNumel(*outputs_);
    PRINT_COLLECTIVE_HASH_SIGNATURE(
        rank_, opTypeToString(opType_), numel, hashValue);
  }
  return true;
}

void ProcessGroupNCCL::WorkNCCL::abort() {
  // Abort all communicators of this work
  for (const auto& ncclComm : ncclComms_) {
    ncclComm->ncclCommAbort();
  }

  ncclCommDevIdxMapMutex.lock();
  for (const auto& comm : ncclComms_) {
    ncclCommDevIdxMap.erase(comm);
  }
  ncclCommDevIdxMapMutex.unlock();
}

ProcessGroupNCCL::CoalescedWorkNCCL::CoalescedWorkNCCL(
    std::vector<ProcessGroupNCCL::WorkNCCL> works,
    int rank,
    OpType opType)
    : Work(rank, opType, nullptr), works_(std::move(works)) {}

ProcessGroupNCCL::CoalescedWorkNCCL::~CoalescedWorkNCCL() = default;

c10::intrusive_ptr<ProcessGroupNCCL::CoalescedWorkNCCL> ProcessGroupNCCL::
    initCoalescedWork(
        const std::vector<c10::intrusive_ptr<Work>>& works,
        int rank,
        OpType opType) {
  std::vector<ProcessGroupNCCL::WorkNCCL> ncclWorks;
  ncclWorks.reserve(works.size());
  for (auto& work : works) {
    ncclWorks.push_back(*static_cast<ProcessGroupNCCL::WorkNCCL*>(work.get()));
  }
  return c10::make_intrusive<ProcessGroupNCCL::CoalescedWorkNCCL>(
      ncclWorks, rank, opType);
}

// Same as calling synchronize().
bool ProcessGroupNCCL::CoalescedWorkNCCL::wait(
    std::chrono::milliseconds timeout) {
  for (auto& w : works_) {
    w.wait(timeout);
  }
  // Always return true, because abort API is not implemented.
  return true;
}

static std::atomic<size_t> process_group_id = 0;

ProcessGroupNCCL::ProcessGroupNCCL(
    const c10::intrusive_ptr<Store>& store,
    int rank,
    int size,
    c10::intrusive_ptr<Options> options)
    : Backend(rank, size),
      store_(store),
      options_(options),
      ncclCommCounter_(0),
      traceKeyStart_(getTraceStartKey("NCCL", rank)),
      traceKeyEnd_(getTraceEndKey("NCCL", rank)),
      terminateProcessGroup_(false),
      terminateHeartbeatMonitorThread_(false),
      collectiveDebugInfoMode_(false),
      uid_(process_group_id++) {
  TORCH_CHECK_WITH(
      ValueError,
      at::cuda::getNumGPUs() != 0,
      "ProcessGroupNCCL is only supported with GPUs, no GPUs found!");
  blockingWait_ = getCvarBool(TORCH_NCCL_BLOCKING_WAIT, false);
  asyncErrorHandling_ = static_cast<ErrorHandlingMode>(
      getCvarInt(TORCH_NCCL_ASYNC_ERROR_HANDLING, 3 /*SkipCleanUp*/));
  desyncDebug_ = getCvarBool(TORCH_NCCL_DESYNC_DEBUG, false) ||
      (dist_debug_level_ >= DebugLevel::Detail);
  dumpOnTimeout_ = getCvarBool(TORCH_NCCL_DUMP_ON_TIMEOUT, false) ||
      (dist_debug_level_ >= DebugLevel::Detail);
  heartbeat_ = 1ULL;
<<<<<<< HEAD
  monitorThreadEnabled_.store(parseEnvVarFlag(TORCH_NCCL_ENABLE_MONITORING));
  heartbeatTimeoutInSec_ = parseEnvVarIntDefault(
      TORCH_NCCL_HEARTBEAT_TIMEOUT_SEC, 60 * 2 /*2 Mins*/);
  enableCollecticeHashDebug_ =
      parseEnvVarFlag(TORCH_NCCL_COLLECTIVE_HASH_DEBUG);
=======
  monitorThreadEnabled_.store(getCvarBool(TORCH_NCCL_ENABLE_MONITORING, true));
  heartbeatTimeoutInSec_ =
      getCvarInt(TORCH_NCCL_HEARTBEAT_TIMEOUT_SEC, 60 * 2 /*2 Mins*/);
  ncclTraceBufferSize_ = getCvarInt(TORCH_NCCL_TRACE_BUFFER_SIZE, 0);
>>>>>>> 59252401
#ifdef ENABLE_NCCL_ERROR_CHECKING
  enableTiming_.store(
      getCvarBool(TORCH_NCCL_ENABLE_TIMING, false) || desyncDebug_);
#endif
  avoidRecordStreams_ = getCvarBool(TORCH_NCCL_AVOID_RECORD_STREAMS, false);
#ifdef NCCL_HAS_COMM_REGISTER
  useTensorRegisterAllocatorHook_ =
      getCvarBool(TORCH_NCCL_USE_TENSOR_REGISTER_ALLOCATOR_HOOK, false);
  if (c10::cuda::CUDACachingAllocator::CUDAAllocatorConfig::
          expandable_segments()) {
    useTensorRegisterAllocatorHook_ = false;
    LOG(INFO)
        << "[Rank " << rank_
        << "] disables TORCH_NCCL_USE_TENSOR_REGISTER_ALLOCATOR_HOOK because it is not compatible with CUDA allocator expandable segments mode.";
  }
#endif

  if (blockingWait_) {
    if (asyncErrorHandling_ != NoHandling || desyncDebug_) {
      LOG(INFO)
          << "[Rank " << rank_ << "] TORCH_NCCL_BLOCKING_WAIT and "
          << "TORCH_NCCL_ASYNC_ERROR_HANDLING|TORCH_NCCL_DESYNC_DEBUG"
          << "should not both be enabled. "
          << "Only TORCH_NCCL_BLOCKING_WAIT is being used in this process.";
      asyncErrorHandling_ = NoHandling;
      desyncDebug_ = false;
    }
  } else {
    if (desyncDebug_ && asyncErrorHandling_ == NoHandling) {
      LOG(INFO)
          << "[Rank " << rank_
          << "] TORCH_NCCL_DESYNC_DEBUG and TORCH_NCCL_ASYNC_ERROR_HANDLING "
          << "must both be enabled. "
          << "Enabling TORCH_NCCL_ASYNC_ERROR_HANDLING.";
      asyncErrorHandling_ = SkipCleanUp;
    }
  }

  if (getCvarBool(TORCH_ENABLE_NCCL_HEALTH_CHECK, false)) {
    // Perform health check by initializing dummy communicators and destroying
    // them. This will help indicate any NCCL-related issues prior to the first
    // collective.
    // Run it in a separate thread and wait on CV to handle timeouts, since
    // majority of getNCCLComm failures are hangs.
    runHealthCheck();
  }

#ifdef ENABLE_NCCL_ERROR_CHECKING
  ncclCommWatchdogThread_ =
      std::thread(&ProcessGroupNCCL::ncclCommWatchdog, this);
#endif

  init();
  const std::string OFF = "OFF";
  std::string torch_distributed_debug =
      getCvarString({"TORCH_DISTRIBUTED_DEBUG"}, OFF.c_str());
  std::string nccl_debug = getCvarString({"NCCL_DEBUG"}, OFF.c_str());
  LOG(INFO) << "[Rank " << rank_
            << "] ProcessGroupNCCL initialization options: "
            << "NCCL version: " << getNcclVersion()
            << ", TORCH_NCCL_ASYNC_ERROR_HANDLING: " << asyncErrorHandling_
            << ", TORCH_NCCL_DUMP_ON_TIMEOUT: " << dumpOnTimeout_
            << ", TORCH_NCCL_DESYNC_DEBUG: " << desyncDebug_
            << ", TORCH_NCCL_ENABLE_TIMING: " << enableTiming_.load()
            << ", TORCH_NCCL_BLOCKING_WAIT: " << blockingWait_
            << ", TIMEOUT(ms): " << options_->timeout.count()
            << ", USE_HIGH_PRIORITY_STREAM: "
            << options_->is_high_priority_stream
            << ", SPLIT_FROM: " << options_->split_from
            << ", SPLIT_COLOR: " << options_->split_color
            << ", TORCH_DISTRIBUTED_DEBUG: " << torch_distributed_debug
#ifdef NCCL_HAS_COMM_REGISTER
            << ", TORCH_NCCL_USE_TENSOR_REGISTER_ALLOCATOR_HOOK: "
            << useTensorRegisterAllocatorHook_
#endif
            << ", TORCH_NCCL_ENABLE_MONITORING: "
            << monitorThreadEnabled_.load()
            << ", TORCH_NCCL_HEARTBEAT_TIMEOUT_SEC: " << heartbeatTimeoutInSec_
            << ", TORCH_NCCL_TRACE_BUFFER_SIZE: " << ncclTraceBufferSize_
            << ", NCCL_DEBUG: " << nccl_debug << ", ID=" << this->getID();

  RECORD_PARAM_COMMS(
      0, // seq
      this->getID(),
      rank, // rank
      "init", // colName
      0, // inNelems
      0, // outNelems
      at::kByte, // dType
      std::vector<int64_t>(), // inSplitSizes
      std::vector<int64_t>(), // outSplitSizes
      size_); // worldSize

  // Attach hooks to cache allocator to trigger the hooks whenever a traced
  // action is called. In the following hooks, we register a newly allocated
  // segment when SEGMENT_ALLOC action occurs, and deregister a segment when
  // SEGMENT_FREE action occurs.
  // We attach hooks only once at the first PG creation.
  if (useTensorRegisterAllocatorHook_ && !allocatorHooksAttached) {
    c10::cuda::CUDACachingAllocator::attachAllocatorTraceTracker(
        &cacheAllocatorRegisterHook);
    c10::cuda::CUDACachingAllocator::attachAllocatorTraceTracker(
        &cacheAllocatorDeregisterHook);
    allocatorHooksAttached = true;
  }
}

void ProcessGroupNCCL::eagerConnectSingleDevice(at::Device device) {
  std::vector<at::Device> rankDevices = {device};
  const auto key = getKeyFromDevices(rankDevices);
  LOG(INFO) << "Eagerly connecting nccl backend with device " << device;
  getNCCLComm(key, rankDevices, OpType::ALLREDUCE);
}

void ProcessGroupNCCL::performNocolorSplit(at::Device device) {
  // If our backend doesn't support splitting, this is a no-op for
  // ranks not in the new subgroup (and ranks that would be in it will
  // just use a new communicator rather than split).
#ifdef NCCL_HAS_COMM_SPLIT
  std::vector<at::Device> rankDevices = {device};
  const auto key = getKeyFromDevices(rankDevices);
  LOG(INFO) << "Performing nocolor split on backend device " << device
            << ", key " << key << ", i am " << this;
  auto comm = getNCCLComm(key, rankDevices, OpType::ALLREDUCE);
  TORCH_CHECK_WITH(
      DistBackendError,
      comm.size() == 1,
      "exactly one communicator found for device ",
      device);
  NCCLComm::split(comm[0].get(), NCCL_SPLIT_NOCOLOR, rank_, options_->config);
#endif
}

void ProcessGroupNCCL::runHealthCheck() {
  // Run health check in a separate thread and wait on CV to handle timeouts,
  // since majority of getNCCLComm failures are hangs.

  struct HealthCheckData {
    std::mutex healthCheckMutex;
    std::condition_variable healthCheckCv;
    bool healthCheckSuccess = false;
    std::exception_ptr healthCheckException;
  };

  HealthCheckData healthCheckData;
  auto t = std::thread([&healthCheckData, this]() {
    try {
      std::vector<at::Device> rankDevice = {guessDeviceForRank()};

      const auto key = getKeyFromDevices(rankDevice);
      // OpType does not matter, only need to set to not go through send/recv
      // path.
      getNCCLComm(key, rankDevice, OpType::ALLREDUCE);
      // Now destroy the communicators and remove them from cache so we don't
      // use destroyed communicators.
      destroyNCCLComms(key);
      // Notify main thread the health check is complete.
      {
        std::lock_guard<std::mutex> lk(healthCheckData.healthCheckMutex);
        healthCheckData.healthCheckSuccess = true;
      }
      healthCheckData.healthCheckCv.notify_one();
    } catch (const std::exception& e) {
      // Populate exception ptr.
      healthCheckData.healthCheckException = std::current_exception();
      // Unblock waiting main thread which will report exception.
      healthCheckData.healthCheckCv.notify_one();
    } // Unknown exceptions will just cause the program to terminate.
  });
  // We don't need to join the thread, just need to verify health check via the
  // CV. Hence we detach the thread here.
  t.detach(); // NOLINT
  LOG(INFO) << "[Rank " << rank_ << "]"
            << " will wait up to " << options_->timeout.count()
            << " msec for NCCL health check to complete.";
  std::unique_lock<std::mutex> lock(healthCheckData.healthCheckMutex);
  healthCheckData.healthCheckCv.wait_for(
      lock, options_->timeout, [&healthCheckData]() {
        return healthCheckData.healthCheckSuccess;
      });

  if (healthCheckData.healthCheckException) {
    std::rethrow_exception(healthCheckData.healthCheckException);
  }
  // If there is no exception, the likely culprit is a timeout/hang which is how
  // most communicator init issues manifest themselves.
  TORCH_CHECK_WITH(
      DistBackendError,
      healthCheckData.healthCheckSuccess,
      "ProcessGroupNCCL: Health check failure: Failed to initialize NCCL communicator on rank ",
      rank_);
}

void ProcessGroupNCCL::setSequenceNumberForGroup() {
} // NCCL just starts sequence numbers at 0.

uint64_t ProcessGroupNCCL::getSequenceNumberForGroup() {
  return seq_;
}

void ProcessGroupNCCL::registerOnCompletionHook(
    std::function<void(std::shared_ptr<WorkInfo>)>&& hook) {
  TORCH_CHECK_WITH(
      DistBackendError,
      onCompletionHook_ == nullptr,
      "ProcessGroupNCCL OnCompletion hook already registered");

  TORCH_CHECK_WITH(
      ValueError,
      enableTiming_.load(),
      "ProcessGroupNCCL OnCompletion hook requires recording start and end "
      "events which require setting TORCH_NCCL_ENABLE_TIMING environment variable. "
      "This is only available for NCCL version >= 2.4.");
  onCompletionHook_ = std::move(hook);
  onCompletionHookThread_ = std::thread(&ProcessGroupNCCL::runHookLoop, this);
}

// must release GIL when calling this method
void ProcessGroupNCCL::waitForPendingWorks() {
  // Reasoning about hook completion:
  // 1. waitForPendingWorks should be called after user code has finished
  // calling
  //    all collectives. This means, when we got here, all of the collectives
  //    are either in workMetaList_ or has been erased from workMetaList_.
  // 2. The watchdog thread grabs both locks to move Work object from the
  //    workMetaList_ to the completedWorkList_, and the hook thread only erases
  //    a Work object after the hook is returned. Therefore, after user code
  //    calls a collective, its Work object is either in workMetaList_ or in
  //    completedWorkList_ before it finishes.
  // 3. We have three threads and two locks.
  //      a. main thread (this function) grabs two locks atomically
  //      b. watchdog thread (watchdogHandler function) always grabs
  //      workMetaListMutex_
  //         first and then grabs completedWorkListMutex_.
  //      c. hook thread (runHookLoop function) only grabs
  //      completedWorkListMutex_. Therefore, locks are always acquired in the
  //      same order and hence no deadlocks.
  while (true) {
    {
      std::lock(workMetaListMutex_, completedWorkListMutex_);
      std::lock_guard<std::mutex> lockWork(workMetaListMutex_, std::adopt_lock);
      std::lock_guard<std::mutex> lockHook(
          completedWorkListMutex_, std::adopt_lock);

      if (workMetaList_.empty() && completedWorkList_.empty()) {
        return;
      }
    }

    std::this_thread::sleep_for(
        std::chrono::milliseconds(kWatchdogThreadSleepMillis));
  }
}

void ProcessGroupNCCL::enableCollectivesTiming() {
  enableTiming_.store(true);
}

std::future<bool> ProcessGroupNCCL::launchAsyncDebugDump() {
  std::promise<bool> resultPromise;
  std::future<bool> resultFuture = resultPromise.get_future();

  std::thread workerThread(
      [promise = std::move(resultPromise), this]() mutable {
        try {
          promise.set_value(dumpDebuggingInfo());
        } catch (...) {
          promise.set_exception(std::current_exception());
        }
      });

  // Detach the thread to allow it to run independently
  workerThread.detach();

  return resultFuture;
}

void abortCommsFromMap(
    std::unordered_map<std::string, std::vector<std::shared_ptr<NCCLComm>>>&
        ncclCommsMap,
    const int rank,
    c10::optional<std::string> abortReason) {
  // The process may control multiple devices, loop through the communicators on
  // each device
  for (auto& it : ncclCommsMap) {
    auto& devName = it.first;
    auto& ncclComms = it.second;

    for (const auto& ncclComm : ncclComms) {
      ncclComm->ncclCommAbort(abortReason);
    }
    // Note that we don't remove the aborted communicators from the
    // cache. The reason is that if we do remove the communicator
    // from the cache, it is possible that a new collective operation
    // calls `ncclCommInitRank` to create a new communicator whereas
    // other ranks might have failed/timed out and didn't enter
    // `ncclCommInitRank`. As a result, when there is a failure on
    // a communicator the application receives an exception and its
    // their responsibility to destroy the process group and recreate
    // it to recover from errors.

    LOG(INFO) << "[Rank " << rank << "] Destroyed " << ncclComms.size()
              << "communicators on CUDA device " << devName;
  }
}

// Abort all communicators on this rank
void ProcessGroupNCCL::abort(c10::optional<std::string> abortReason) {
  // Remove record from global ncclCommDevIdxMapMutex before aboarting,
  // so that a new cache segment would not register to already aborded
  // communicators. Note that ncclCommDevIdxMap is a global container which may
  // contain other PG's communicators, thus we need to only erase communicators
  // for the current PG.
  ncclCommDevIdxMapMutex.lock();
  for (auto& it : devNCCLCommMap_) {
    auto& ncclComms = it.second;
    for (const auto& ncclComm : ncclComms) {
      ncclCommDevIdxMap.erase(ncclComm);
    }
  }
  ncclCommDevIdxMapMutex.unlock();

  std::lock_guard<std::mutex> lock(mutex_);
  abortCommsFromMap(devNCCLCommMap_, rank_, abortReason);
  abortCommsFromMap(inInitializationCommMap_, rank_, abortReason);
}

void ProcessGroupNCCL::shutdown() {
  // Don't join threads here since the purpose of this method is to abort all
  // communicators and signal the threads to exit. Joining on the threads could
  // potentially block and hence avoid it in this method.
  terminateProcessGroup_.store(true);

  std::string abortReason = c10::str("Process Group shutdown on rank ", rank_);
  abort(abortReason);

  workMetaListCV_.notify_one();
  terminateHeartbeatMonitorThread_.store(true);
  monitorWakeUpCV_.notify_one();
}

ProcessGroupNCCL::~ProcessGroupNCCL() {
  terminateProcessGroup_.store(true);
  workMetaListCV_.notify_one();

#ifdef ENABLE_NCCL_ERROR_CHECKING
  if (ncclCommWatchdogThread_.joinable()) {
    ncclCommWatchdogThread_.join();
  }
#endif

  if (onCompletionHookThread_.joinable())
    onCompletionHookThread_.join();

  // Abort communicators after all threads have exited to avoid having the
  // threads dying due to aborted communicator and raising a SIGABRT
  std::string abortReason = c10::str("Process Group destroyed on rank ", rank_);
  abort(abortReason);

  // We need to wait for abort to finish before we can safely shut down
  // heartbeat monitoring thread.
  terminateHeartbeatMonitorThread_.store(true);
  monitorWakeUpCV_.notify_one();
#ifdef ENABLE_NCCL_ERROR_CHECKING
  if (ncclHeartbeatMonitorThread_.joinable()) {
    ncclHeartbeatMonitorThread_.join();
  }
#endif
}

void ProcessGroupNCCL::registerDebugInfoWriter(
    std::unique_ptr<DebugInfoWriter> writer) {
  TORCH_CHECK_WITH(
      DistBackendError,
      debugInfoWriter_ == nullptr,
      "ProcessGroupNCCL debugInfoWriter already registered");
  debugInfoWriter_ = std::move(writer);
}

bool ProcessGroupNCCL::dumpDebuggingInfo() {
  // Serialize all calls to this function to avoid corrupting data, but allow
  // multiple calls in one runtime. User is responsible for preserving the
  // output file from an earlier call before a later call overwrites it.
  std::lock_guard<std::mutex> lock(writeDebugInfoMutex_);
  LOG(ERROR) << "ProcessGroupNCCL preparing to dump debug info.";
  if (ncclTraceBufferSize_ > 0) {
    // We dump nccl trace into local disk by default and users can register
    // their customized writer by inheriting `DebugInfoWriter` via
    // `registerDebugInfoWriter`.
    auto ncclTrace = dump_nccl_trace();
    if (debugInfoWriter_ == nullptr) {
      // Dump the trace blob into local disk as a fallback.
      std::unique_ptr<DebugInfoWriter> debugInfoWriterPtr =
          std::make_unique<DebugInfoWriter>(rank_);
      registerDebugInfoWriter(std::move(debugInfoWriterPtr));
    }
    debugInfoWriter_->write(ncclTrace);
    return true;
  }
  return false;
}

void ProcessGroupNCCL::terminateProcess(std::string errMsg) {
  // Logging with `FATAL`, after errMsg printed, it calls `std::abort()`
  // to terminate the program execution.
  LOG(FATAL) << errMsg;
}

void ProcessGroupNCCL::heartbeatMonitor() {
  uint64_t heartBeatCounter = 0ULL;
  while (true) {
    // This won't have any lock since this lock is only used here.
    // Please be aware that mutex `monitorMutex_` should not be used
    // somewhere else to avoid the deadlock.
    std::unique_lock<std::mutex> lock(monitorMutex_);
    if (monitorWakeUpCV_.wait_for(
            lock, std::chrono::seconds(heartbeatTimeoutInSec_), [&] {
              return terminateHeartbeatMonitorThread_.load();
            })) {
      // For the normal complete or user interception, monitorWakeUpCV_
      // will get notified, we early return and exit heartbeatMonitor.
      return;
    }

    // Check the heart beat of watchdog thread.
    auto heartbeat = heartbeat_;
    if (heartbeat != heartBeatCounter) {
      heartBeatCounter = heartbeat;
    } else {
      // No heartbeat increase detected and timeout.
      break;
    }
  }

  // Store debug info to storage if no other thread does it. (By default to
  // local disk)
  std::future<bool> asyncDebugDump = launchAsyncDebugDump();

  // Create a error message reported from MonitorThread, so
  // we throw exception and make the whole process to be killed.
  const auto exitMsg = c10::str(
      "[Rank ",
      rank_,
      "] NCCL monitor thread timeout. Basically, this could ",
      "be due to CUDA or NCCL calls being unexpectedly blocking, ",
      "especially when your program enters a deadlock state in watchdog "
      "or destructors. If you see this error, please file a bug to PyTorch.");

  // There are two possible cases for the watchdog thread exit:
  // Case one: desync report runs quickly, and it follows the step:
  // collective timeout -> desync -> exception handling -> destructors
  // -> set terminateHeartbeatMonitorThread_ -> notify monitorWakeUpCV_.
  // So the code either early returns above or will skip the sleep below.
  // Case two: desync might be slow or get stuck. Or we get stuck in
  // destructors, we will sleep for some time before calling std::abort() to
  // kill the whole process.
  if ((terminateProcessGroup_.load() || collectiveDebugInfoMode_.load()) &&
      !terminateHeartbeatMonitorThread_.load()) {
    // Leave another two mins for desync report generation or process group
    // destroy.
    std::this_thread::sleep_for(std::chrono::seconds(heartbeatTimeoutInSec_));
  }

  // At this point, we either already sleep for another `heartbeatTimeoutInSec_`
  // or the thread has finished. Because we don't want to block the monitor
  // thread, so We mark the thread detach and the dump of debug info becomes
  // "best effort". If the process exit normally, marking it detach also makes
  // sense because we don't really care about dumping the debug info.

  // We already log completion inside the thread, so it may not be necessary to
  // check the return value here.  We mainly use a future so we can exit early
  // if done.
  asyncDebugDump.wait_for(std::chrono::seconds(heartbeatTimeoutInSec_));

  if (!terminateHeartbeatMonitorThread_.load()) {
    const auto logMsg = c10::str(
        "[Rank ",
        rank_,
        "] monitoring thread detects no heartbeat and will finally kill the process!",
        " terminateProcessGroup_",
        terminateProcessGroup_,
        " collectiveDebugInfoMode_",
        collectiveDebugInfoMode_);
    LOG(ERROR) << logMsg;
    terminateProcess(exitMsg);
  }
}

void ProcessGroupNCCL::ncclCommWatchdog() {
  try {
    VLOG(2) << "[Rank " << rank_ << "] NCCL watchdog thread started!";
    if (monitorThreadEnabled_.load()) {
      ncclHeartbeatMonitorThread_ =
          std::thread(&ProcessGroupNCCL::heartbeatMonitor, this);
    }
    watchdogHandler();
    VLOG(2) << "[Rank " << rank_
            << "] NCCL watchdog thread terminated normally";
  } catch (std::exception& e) {
    if (std::string(e.what()).find("driver shutting down") !=
        std::string::npos) {
      LOG(INFO)
          << "[Rank " << rank_
          << "] main process destroyed cuda before watchdog loop exited, terminating watchdog."
          << " (Watchdog caught exception: " << e.what();

    } else {
      // Append error message reported from watchdogHandler
      const auto exitMsg = c10::str(
          "[Rank ",
          rank_,
          "] NCCL watchdog thread terminated with exception: ",
          e.what());
      LOG(ERROR) << exitMsg;
      // TODO(whc) clean up the rethrow - why is it stored in a class var and
      // rethrown?
      watchDogException_ =
          std::make_exception_ptr(C10_BUILD_ERROR(DistBackendError, exitMsg));
      std::rethrow_exception(watchDogException_);
    }
  } catch (...) {
    const auto exitMsg = c10::str(
        "[Rank ",
        rank_,
        "] NCCL watchdog thread terminated with exception: unknown");
    LOG(ERROR) << exitMsg;
    watchDogException_ =
        std::make_exception_ptr(C10_BUILD_ERROR(DistBackendError, exitMsg));
    std::rethrow_exception(watchDogException_);
  }
}

void ProcessGroupNCCL::logWorkStart(WorkNCCL& work) {
  if (work.startTraceUpdated_)
    return;

  if (terminateProcessGroup_.load() || storeError_)
    return;

  work.startTraceUpdated_ = true;
  storeError_ = !c10d::traceUpdate(
      store_, traceKeyStart_, work.seq_, opTypeToString(work.opType_));
}

void ProcessGroupNCCL::logWorkEnd(WorkNCCL& work) {
  if (terminateProcessGroup_.load() || storeError_)
    return;

  // In case the start of the work hasn't been logged
  if (!work.startTraceUpdated_) {
    logWorkStart(work);
  }

  storeError_ = !c10d::traceUpdate(
      store_, traceKeyEnd_, work.seq_, opTypeToString(work.opType_));
}

std::string ProcessGroupNCCL::getNCCLWatchdogDebugInfo() {
  return retrieveDesyncReport(store_, "NCCL", rank_, size_);
}

#if defined(__linux__)
struct DumpPipe {
  DumpPipe(bool enabled, int rank) {
    if (!enabled) {
      return;
    }
    std::string fileStem = getCvarString(
        {"TORCH_NCCL_DEBUG_INFO_TEMP_FILE"}, "/tmp/nccl_trace_rank_");
    TORCH_CHECK(!fileStem.empty(), "TORCH_NCCL_DEBUG_INFO_TEMP_FILE is empty");
    std::string filename = c10::str(fileStem, rank, ".pipe");
    TORCH_CHECK(
        unlink(filename.c_str()) != -1 || errno == ENOENT,
        "Error removing existing named pipe ",
        filename);
    TORCH_CHECK(
        mkfifo(filename.c_str(), 0666) != -1,
        "Error creating named pipe ",
        filename);
    fd_ = open(filename.c_str(), O_RDONLY | O_NONBLOCK);
    TORCH_CHECK(fd_ != -1, "Error opening named pipe ", filename);
  }
  bool shouldDump() {
    if (fd_ == -1) {
      return false;
    }
    char buf[128];
    // non-blocking from O_NONBLOCK above.
    // Ignore EINTR because we already will poll this
    // again later.
    ssize_t bytesRead = read(fd_, &buf, 128);
    return bytesRead > 0;
  }
  ~DumpPipe() {
    if (fd_ != -1) {
      close(fd_);
    }
  }

 private:
  int fd_ = -1;
};
#else
struct DumpPipe {
  DumpPipe(bool enabled, int rank) {}
  bool shouldDump() {
    return false;
  }
};
#endif

void ProcessGroupNCCL::watchdogHandler() {
  bool done = false;
  lastWorkListUpdateTime_ = std::chrono::steady_clock::now();
  auto lastTimePollStore = std::chrono::steady_clock::now();
  c10::optional<std::future<bool>> optAsyncDebugDump;

  std::list<ProcessGroupNCCL::WorkNCCL> completedWorkList;

  DumpPipe dumpPipe(dumpOnTimeout_, rank_);
  while (!done || !terminateProcessGroup_.load()) {
    std::unique_lock<std::mutex> lock(workMetaListMutex_);
    // We busy-poll the work vector every kWatchdogThreadSleepMillis
    // milliseconds as long as the atomic is True.
    workMetaListCV_.wait_for(
        lock,
        std::chrono::milliseconds(kWatchdogThreadSleepMillis),
        [&]() -> bool { return terminateProcessGroup_.load(); });
    // Bump up heart beat by one.
    heartbeat_++;

    // poll store to see if some ranks have flagged a timeout when
    // we haven't polled for `heartbeat_timeout` seconds and there haven't
    // any work added or removed for `watchdog_timeout` seconds.
    if (dumpOnTimeout_) {
      auto currentTime = std::chrono::steady_clock::now();
      auto timeSinceLastWorkListUpdate =
          std::chrono::duration_cast<std::chrono::milliseconds>(
              (currentTime - lastWorkListUpdateTime_))
              .count();
      auto timeSinceLastPollStore =
          std::chrono::duration_cast<std::chrono::milliseconds>(
              (currentTime - lastTimePollStore))
              .count();
      if (timeSinceLastWorkListUpdate >= kWatchdogThreadSleepMillis &&
          timeSinceLastPollStore >= heartbeatTimeoutInSec_ * 1000) {
        lastTimePollStore = currentTime;
        if (store_->check({std::string(TIMEOUT_DUMP)}) && !optAsyncDebugDump) {
          optAsyncDebugDump = launchAsyncDebugDump();
          optAsyncDebugDump->wait_for(
              std::chrono::milliseconds(kWatchdogThreadSleepMillis * 30));
          const auto exitMsg = c10::str(
              "Some other rank's watchdog thread detected a timeout and notified ",
              "all other ranks, so we're dumping debug info and aborting [Rank ",
              rank_,
              "] as well.");
          LOG(ERROR) << exitMsg;
          C10_THROW_ERROR(DistBackendError, exitMsg);
        }
      }
    }

    for (auto it = workMetaList_.begin(); it != workMetaList_.end();
         /* no increment */) {
      auto& work = *it;
      work.checkAndSetException();
      bool timedOut = work.checkTimeout();

      // If work hits an exception (either an error or timeout)
      if (work.exception()) {
        if (SHOULD_CLEAN_UP(asyncErrorHandling_)) {
          // Abort work and corresponding communicators
          work.abort();
          // PG level abort, which would abort all other communicators on this
          // rank
          abort();
        }

        // Report desync state in case of timeout
        if (timedOut) {
          try {
            if (desyncDebug_ || dumpOnTimeout_) {
              // Set shutdown mode, so the heartbeat monitor thread will not
              // abort process immediately.
              collectiveDebugInfoMode_.store(true);
              std::vector<uint8_t> vec(1);
              store_->set(std::string(TIMEOUT_DUMP), vec);
            }

            if (dumpOnTimeout_ && !optAsyncDebugDump) {
              // Store debug info to storage. (By default to local disk)
              optAsyncDebugDump = launchAsyncDebugDump();
            }

            if (desyncDebug_) {
              auto desyncMsg = getNCCLWatchdogDebugInfo();
              LOG(ERROR) << desyncMsg;
            }

            if (dumpOnTimeout_) {
              // Store debug info to storage. (By default to local disk)
              optAsyncDebugDump->wait_for(
                  std::chrono::milliseconds(kWatchdogThreadSleepMillis * 30));
            }

          } catch (const std::exception& e) {
            LOG(ERROR) << "Failed to retrieve TORCH_NCCL_DESYNC_DEBUG report. "
                       << " Please file an issue. Error: " << e.what();
          } catch (...) {
            LOG(ERROR)
                << "Failed to rerieve TORCH_NCCL_DESYNC_DEBUG report with unknown error."
                << " Please file an issue.";
          }
        }
        // Throw exception
        work.handleException(asyncErrorHandling_);
      }

      // Work status logging for desync debug
      if (desyncDebug_) {
        if (work.isStarted()) {
          logWorkStart(work);
        }
        if (work.isCompleted()) {
          logWorkEnd(work);
        }
      }

      // Clean up completed work
      if (work.isCompleted()) {
        NCCLTraceBuffer::get()->retire_id(work.trace_id_);
        if (onCompletionHook_) {
          // Move Work object to completedWorkList_ to be consumed by the hook
          // thread
          {
            const std::lock_guard<std::mutex> lock(completedWorkListMutex_);
            completedWorkList_.splice(
                completedWorkList_.end(), workMetaList_, it++);
          }
          completedWorkListCV_.notify_one();
        } else {
          it = workMetaList_.erase(it);
          lastWorkListUpdateTime_ = std::chrono::steady_clock::now();
        }
        at::cuda::CUDAGraph::dec_pending_event_queries();
      } else {
        // Increment the iterator if the current WorkNCCL object is not
        // completed.
        ++it;
      }
    }
    // process a request to dump the trace
    if (dumpPipe.shouldDump()) {
      launchAsyncDebugDump();
    }
    done = workMetaList_.empty();
  }
}

void ProcessGroupNCCL::runHookLoop() {
  bool done = false;
  while (!done || !terminateProcessGroup_.load()) {
    std::unique_lock<std::mutex> lock(completedWorkListMutex_);
    // We busy-poll the work vector every kWatchdogThreadSleepMillis
    // milliseconds as long as the atomic is True.
    completedWorkListCV_.wait_for(
        lock,
        std::chrono::milliseconds(kWatchdogThreadSleepMillis),
        [&]() -> bool {
          return !completedWorkList_.empty() || terminateProcessGroup_.load();
        });

    try {
      for (auto it = completedWorkList_.begin(); it != completedWorkList_.end();
           /* no increment */) {
        const WorkNCCL& work = *it;
        // Hook might grab GIL, unlock first to prevent deadlock
        lock.unlock();

        auto timeStarted =
            std::chrono::system_clock::now() +
            std::chrono::duration_cast<std::chrono::system_clock::duration>(
                work.workStartTime_ - std::chrono::steady_clock::now());
        onCompletionHook_(std::make_shared<WorkInfo>(
            work.retrieveOpType(), // OpType
            timeStarted, // timeStarted
            std::chrono::system_clock::now(), // timeFinished
            std::chrono::duration<float, std::milli>(
                work.getDuration()) // activeDuration
            ));

        lock.lock();
        it = completedWorkList_.erase(it);
      }
    } catch (std::exception& e) {
      if (std::string(e.what()).find("driver shutting down") !=
          std::string::npos) {
        LOG(INFO)
            << "[Rank " << rank_
            << "] main process destroyed cuda before runHookLoop exited, terminating runHookLoop."
            << " (runHookLoop caught exception: " << e.what();

      } else {
        // PythonOnCompletionHook has already extracted Python exception message
        // and wrapped it with a cpp one. So we no longer need to acquire GIL
        // here.
        const auto errorStr = c10::str(
            "Caught exception on rank ",
            rank_,
            " while running onCompletion hook for ProcessGroupNCCL: ",
            e.what(),
            ". Aborting all communicators.");

        // No need to call abort() on WorkNCCL here as that collective has
        // already finished successfully at this point. We just need to abort
        // the process Abort all NCCL Communicators on this ProcessGroupNCCL
        // instance.
        abort(errorStr);
      }
    }

    // Lock is still acquired at this point
    done = completedWorkList_.empty();
  }
}

std::exception_ptr ProcessGroupNCCL::WorkNCCL::checkForNCCLErrors(
    const std::vector<std::shared_ptr<NCCLComm>>& ncclComms) const {
  return checkForNCCLErrorsInternal(ncclComms);
}

std::exception_ptr ProcessGroupNCCL::checkForNCCLErrors(
    const std::vector<std::shared_ptr<NCCLComm>>& ncclComms) {
  return checkForNCCLErrorsInternal(ncclComms);
}

std::exception_ptr ProcessGroupNCCL::checkForNCCLErrorsInternal(
    const std::vector<std::shared_ptr<NCCLComm>>& ncclComms) {
  for (const auto& ncclComm : ncclComms) {
    // Prioritize commFailureReason over checkForNcclError() result if
    // commFailureReason is set.
    auto commFailureReason = ncclComm->getNcclCommFailureReason();
    if (commFailureReason != c10::nullopt) {
      return std::make_exception_ptr(C10_BUILD_ERROR(
          DistBackendError,
          c10::str(
              "NCCL communicator encountered error set by ProcessGroupNCCL: ",
              *commFailureReason)));
    }
    ncclResult_t ncclAsyncErr = ncclComm->checkForNcclError();
    if (ncclAsyncErr != ncclSuccess) {
      return std::make_exception_ptr(C10_BUILD_ERROR(
          DistBackendError,
          "NCCL error: " + ncclGetErrorWithVersion(ncclAsyncErr) + "\n" +
              getNcclErrorDetailStr(ncclAsyncErr)));
    }
  }

  return nullptr;
}

void ProcessGroupNCCL::broadcastUniqueNCCLID(
    ncclUniqueId* ncclID,
    bool isSingleP2POp,
    const std::string& p2pKey,
    int p2pRank) {
  // For collective operations:
  // For every NCCL communicator that we create we need to broadcast
  // a unique ID from rank 0 to all other ranks. This broadcast is
  // done by rank 0 setting a key in the store and all other ranks
  // retrieving the contents of that key. A single process group
  // may create multiple NCCL communicators, so we use a sequence
  // number to differentiate between them.
  // For single point-to-point operations:
  // The sequence number will only be increased on 2 out of all the
  // processes in a Process Group. So all following collective
  // operations will see different sequence numbers which will cause
  // runtime errors. To avoid that, use the src:target pair instead
  // of sequence number for p2p communications.

  std::string storeKey;
  if (!isSingleP2POp) {
    storeKey = std::to_string(ncclCommCounter_++);
  } else {
    storeKey = p2pKey;
  }
  if (rank_ == 0 || (isSingleP2POp && p2pRank == 0)) {
    auto vec = std::vector<uint8_t>(
        reinterpret_cast<uint8_t*>(ncclID),
        reinterpret_cast<uint8_t*>(ncclID) + NCCL_UNIQUE_ID_BYTES);
    store_->set(storeKey, vec);
  } else {
    try {
      auto vec = store_->get(storeKey);
      TORCH_CHECK_WITH(
          DistBackendError,
          vec.size() == NCCL_UNIQUE_ID_BYTES,
          "Invalid size for ncclUniqueId");
      std::memcpy(ncclID, vec.data(), vec.size());
    } catch (const std::exception& e) {
      std::string exceptionMsg = c10::str(
          "[",
          rank_,
          "] is setting up NCCL communicator and "
          "retrieving ncclUniqueId from [0] via c10d key-value store by key '",
          storeKey,
          "', but store->get('",
          storeKey,
          "') got error: ");
      C10_THROW_ERROR(
          DistBackendError,
          exceptionMsg + e.what() +
              ". This may indicate a possible application crash on rank 0 or a network set up issue.");
    } catch (...) {
      C10_THROW_ERROR(
          DistBackendError,
          c10::str(
              "Unknown exception while [",
              rank_,
              "] is setting up NCCL communicator and "
              "retrieving ncclUniqueId from [0] via c10d key-value store by key '",
              storeKey,
              "'",
              ". This may indicate a possible application crash on rank 0 or a network set up issue."));
    }
  }
}

void ProcessGroupNCCL::destroyNCCLComms(const std::string& devNCCLCommMapKey) {
  std::lock_guard<std::mutex> lock(mutex_);
  if (devNCCLCommMap_.find(devNCCLCommMapKey) == devNCCLCommMap_.end()) {
    TORCH_INTERNAL_ASSERT(
        false,
        "Expected to find key ",
        devNCCLCommMapKey,
        " in NCCL communicator map.");
  }
  std::vector<std::shared_ptr<NCCLComm>>& ncclComms =
      devNCCLCommMap_[devNCCLCommMapKey];
  // Loop through communicators and call ncclCommAbort.
  for (const auto& comm : ncclComms) {
    // ncclCommDestroy(comm->getNcclComm()) results in segfault when PG is being
    // destroyed, so using ncclCommAbort here.
    comm->ncclCommAbort();
  }
  // Remove communicators from the cache.
  devNCCLCommMap_.erase(devNCCLCommMapKey);
  // Clear used device indices.
  usedDeviceIdxs_.clear();

  ncclCommDevIdxMapMutex.lock();
  for (const auto& comm : ncclComms) {
    ncclCommDevIdxMap.erase(comm);
  }
  ncclCommDevIdxMapMutex.unlock();
}

std::vector<std::shared_ptr<NCCLComm>>& ProcessGroupNCCL::getNCCLComm(
    const std::string& devicesKey,
    const std::vector<at::Device>& devices,
    OpType opType,
    int p2pRank,
    bool isSendRecvSelf) {
  // Sanity check
  if (devicesKey.empty()) {
    C10_THROW_ERROR(
        DistBackendError,
        "Not able to create/get the NCCL Communicator since "
        "the GPU devices are not known");
  }
  if (bound_device_id_) {
    for (const auto& device : devices) {
      if (*bound_device_id_ != device) {
        LOG(ERROR) << "Tensor found on device " << device
                   << " but backend constrained to " << *bound_device_id_;
        C10_THROW_ERROR(
            DistBackendError,
            "Attempt to perform collective on tensor not on device passed to init_process_group");
      }
    }
  }

  for (auto& device : devices) {
    usedDeviceIdxs_.insert(device.index());
  }

  {
    std::lock_guard<std::mutex> lock(mutex_);
    if (devNCCLCommMap_.find(devicesKey) != devNCCLCommMap_.end()) {
      // Reuse the cached communicator if there is one.
      return devNCCLCommMap_[devicesKey];
    }
  }

  // NCCL communicator not cached, create a new entry
  std::vector<std::shared_ptr<NCCLComm>> ncclComms;
  ncclComms.resize(devices.size());

  // Create the unique NCCL ID and broadcast it
  ncclUniqueId ncclID;

  // For batch_isend_irecv, ncclGroupStart() would be called upfront
  bool batchP2P = ncclActiveGroupCounter_ > 0;
  bool singleP2POp = isP2POp(opType, batchP2P);
  // For point-to-point communication, lower rank of the two will get unique id.
  if (rank_ == 0 || (singleP2POp && p2pRank == 0)) {
    C10D_NCCL_CHECK(ncclGetUniqueId(&ncclID), c10::nullopt);
  }

  // For point-to-point communication on the same process, don't need broadcast.
  if (!isSendRecvSelf) {
    // Broadcast so that each process can have a unique NCCL ID
    broadcastUniqueNCCLID(&ncclID, singleP2POp, devicesKey, p2pRank);
  }

  at::cuda::OptionalCUDAGuard gpuGuard;

  std::vector<at::cuda::CUDAStream> streamVal;
  streamVal.reserve(devices.size());

  // [Group Start/End Note] This is used to ensure that nccl communicator will
  // be created before communication primitives are called. Let's look at this
  // example: Using the batch_isend_irecv to send a tensor to a target process.
  // On the sender side, the corresponding underlying NCCL calls will look like
  //   ncclGroupStart() // This is in batch_isend_irecv
  //   ncclGroupStart() // This is [Note 1]
  //   ncclCommInitRank() // Inside NCCLComm::create
  //   ncclSend()
  //   ncclGroupEnd() // This is [Note 2]
  //   ncclGroupEnd() // This is in batch_isend_irecv
  // With this pattern, the nccl communicator will be created in the last
  // ncclGroupEnd which means when ncclSend is processed, the passed
  // communicator argument is NULL which will lead to runtime error. So we need
  // to "close" all active nccl groups to ensure nccl communicator is actually
  // created before encountering any communication calls. This is why we need
  // the following for loop.
  for (const auto i : c10::irange(ncclActiveGroupCounter_)) {
    (void)i;
    // comms have not been initiated yet, so can only check in blocking-way
    C10D_NCCL_CHECK(ncclGroupEnd(), c10::nullopt);
  }

  // [Note 1] Create the NCCL communicators for each GPU
  C10D_NCCL_CHECK(ncclGroupStart(), c10::nullopt);

  for (const auto i : c10::irange(devices.size())) {
    // GPU world size and GPU rank
    int numRanks, rank;

    if (!singleP2POp) {
      // Collective, all-to-all, or batch P2P
      numRanks = getSize() * devices.size();
      rank = getRank() * devices.size() + i;
    } else if (isSendRecvSelf) {
      // Same process send and recv.
      numRanks = 1;
      rank = 0;
    } else {
      // For single point-to-point operation, there are only 2 processes
      // involved so the GPU rank is either 0 or 1.
      numRanks = 2;
      rank = p2pRank;
    }
    // Get the device index
    int deviceIndex = devices[i].index();

    gpuGuard.set_index(deviceIndex);
#ifdef NCCL_HAS_COMM_SPLIT
    if (options_->split_from) {
      TORCH_CHECK(
          options_->split_color != 0,
          "Must specify a non-zero color when splitting");
      // Find a valid, healthy communicator to split from if possible.
      std::lock_guard<std::mutex> lock(options_->split_from->mutex_);
      auto& other_comms = options_->split_from->devNCCLCommMap_;
      auto dit = other_comms.find(devicesKey);
      if (dit != other_comms.end() && !dit->second.empty()) {
        TORCH_INTERNAL_ASSERT(
            dit->second.size() == ncclComms.size(),
            "split_from->devNCCLCommMap_ should be empty or the same size as ncclComms!");
        if (dit->second[i] && !dit->second[i]->isAborted()) {
          ncclComms[i] = NCCLComm::split(
              dit->second[i].get(),
              options_->split_color,
              rank,
              options_->config);
        }
      }
    }
#endif

    // To simplify conditioonal nesting, just create the ncclComms[i]
    // entry if it hasn't been yet rather than untangling the
    // conditions that might have resulted in a split above.
    if (!ncclComms[i]) {
#ifdef NCCL_HAS_COMM_NONBLOCKING
      ncclComms[i] = NCCLComm::create(numRanks, rank, ncclID, options_->config);
#else
      ncclComms[i] = NCCLComm::create(numRanks, rank, ncclID);
#endif
    }

    // Creates the NCCL streams
    streamVal.push_back(
        at::cuda::getStreamFromPool(options_->is_high_priority_stream));
  }

  {
    std::lock_guard<std::mutex> lock(mutex_);
    inInitializationCommMap_.emplace(devicesKey, ncclComms);
  }

  // [Note 2 ]
#ifndef NCCL_HAS_COMM_NONBLOCKING
  C10D_NCCL_CHECK(ncclGroupEnd(), c10::nullopt);
#else
  if (!nccl_use_nonblocking()) {
    C10D_NCCL_CHECK(ncclGroupEnd(), c10::nullopt);
  } else {
    C10D_NCCL_CHECK_TIMEOUT_GROUPEND(ncclGroupEnd(), ncclComms, c10::nullopt);
  }
#endif

  // At this point NCCL should have been initialized, hence we can accurately
  // get the env value even if NCCL sets it by reading from nccl.conf file
  if (getRank() == 0) {
    LOG(INFO) << "NCCL_DEBUG: " << getCvarString({"NCCL_DEBUG"}, "N/A");
  }

  // See [Group Start/End Note]
  for (const auto i : c10::irange(ncclActiveGroupCounter_)) {
    (void)i;
    C10D_NCCL_CHECK(ncclGroupStart(), c10::nullopt);
  }

  ncclStreams_.emplace(devicesKey, std::move(streamVal));

  // Note: these events are created with the (default) cudaEventDisableTiming
  // flag This flag provides the best performance when used with
  // cudaStreamWaitEvent() and cudaEventQuery(). Since we here don't measure the
  // performance using cudaEvent, this should be set.
  ncclEvents_.emplace(
      std::piecewise_construct,
      std::make_tuple(devicesKey),
      std::make_tuple(devices.size()));

  // Record the communicators based on ncclUniqueId.
  ncclIdToCommMap_.emplace(buildNcclUniqueIdStr(ncclID), ncclComms);

  // Move the NCCL resource to cache
  auto it = inInitializationCommMap_.find(devicesKey);
  // A previous thread could've already removed devicesKey from
  // inInitializationCommMap_ and added it to devNCCLCommMap_
  if (it != inInitializationCommMap_.end()) {
    devNCCLCommMap_.emplace(devicesKey, std::move(it->second));
    inInitializationCommMap_.erase(devicesKey);

    // Now ncclComms are fully initialized.
    // Register all active CUDA memory segments in cache allocator to
    // the new NCCL communicators
    if (useTensorRegisterAllocatorHook_) {
      auto snapshot = c10::cuda::CUDACachingAllocator::snapshot();
      // Register the segment to a new NCCL communicator if on the same device
      for (const auto& segmentInfo : snapshot.segments) {
        for (const auto i : c10::irange(devices.size())) {
          if (segmentInfo.device != devices[i].index())
            continue;
          ncclComms[i]->registerSegment(
              reinterpret_cast<void*>(segmentInfo.address),
              segmentInfo.total_size);
        }
      }

      // Record the mapping between ncclComm and device index so that later
      // register hook can register a newly allocated segment to communicators
      // on the same device.
      // NOTE: we need remove the communicator from this map when it is
      // destroyed, otherwise may register onto an invalid communicator.
      ncclCommDevIdxMapMutex.lock();
      for (const auto i : c10::irange(devices.size())) {
        ncclCommDevIdxMap.emplace(ncclComms[i], devices[i].index());
      }
      ncclCommDevIdxMapMutex.unlock();
    }
  }

  it = devNCCLCommMap_.find(devicesKey);
  TORCH_INTERNAL_ASSERT(
      it != devNCCLCommMap_.end(), "Communicators not populated in cache!");

  return it->second;
}

uint64_t ProcessGroupNCCL::getCommSplitCounter() const {
  uint64_t ret = 0;
  for (const auto& i : ncclIdToCommMap_) {
    for (const auto& j : i.second) {
      ret += j->getCommSplitCounter();
    }
  }
  return ret;
}

namespace {

// Check validity of tensor
void check_gpu_single_tensor(
    const at::Tensor& tensor,
    const bool p2p = false // whether operation is a P2P operation
) {
  if (!tensor.is_cuda() || tensor.is_sparse()) {
    C10_THROW_ERROR(ValueError, "Tensors must be CUDA and dense");
  }
  // Skip the following requirements for P2P operations
  if (!tensor.is_contiguous(tensor.suggest_memory_format())) {
    if (p2p) {
      TORCH_WARN_ONCE(
          "Detected non-contiguous tensor in P2P operations. It is user "
          "responsibility to guarantee that source and destination tensors have "
          "the same contiguity format.");
    } else {
      C10_THROW_ERROR(ValueError, "Tensors must be contiguous");
    }
  }
}

// Checks that all `tensors' have the same type and shape and reside on distinct
// GPUs.
// TODO: test_c10d_nccl.py should consider adding tests for the error conditions
// here, ie, that deliberately pass invalid tensors and check the right
// exception is thrown.
void check_gpu_tensors_different_devices(
    const std::vector<at::Tensor>& tensors,
    const bool p2p = false // whether operation is a P2P operation
) {
  if (tensors.size() == 0) {
    C10_THROW_ERROR(ValueError, "Tensor list must be nonempty");
  }
  if (tensors.size() > static_cast<size_t>(at::cuda::getNumGPUs())) {
    C10_THROW_ERROR(
        ValueError,
        "Tensor list mustn't be larger than the number of available GPUs");
  }

  const auto& first = tensors.front();

  // Set for ensuring that tensors are on separate devices.
  std::unordered_set<decltype(first.get_device())> usedDevices;
  usedDevices.reserve(tensors.size());

  for (const auto& t : tensors) {
    if (!t.is_cuda() || t.is_sparse()) {
      C10_THROW_ERROR(ValueError, "Tensors must be CUDA and dense");
    }
    if (t.scalar_type() != first.scalar_type()) {
      C10_THROW_ERROR(TypeError, "Tensors must have identical type");
    }
    if (t.sizes() != first.sizes()) {
      C10_THROW_ERROR(ValueError, "Tensors must have identical size");
    }
    if (t.strides() != first.strides()) {
      C10_THROW_ERROR(ValueError, "Tensors must have identical strides");
    }
    // Skip the following requirements for P2P operations
    if (!t.is_contiguous(t.suggest_memory_format())) {
      if (p2p) {
        TORCH_WARN_ONCE(
            "Detected non-contiguous tensor in P2P operations. It is user "
            "responsibility to guarantee that source and destination tensors have "
            "the same contiguity format.");
      } else {
        C10_THROW_ERROR(ValueError, "Tensors must be contiguous");
      }
    }
    const auto inserted = usedDevices.insert(t.get_device()).second;
    if (!inserted) {
      C10_THROW_ERROR(ValueError, "Tensors must be on distinct GPU devices");
    }
  }
}

// Checks that all `tensors' have the same type and shape and reside on the same
// GPU.
// TODO: test_c10d_nccl.py should consider adding tests for the error conditions
// here, ie, that deliberately pass invalid tensors and check the right
// exception is thrown. The "Expected list of tensors on the same device"
// condition may be a challenge because the test would need to pass tensors on
// different devices in the same process.
int64_t check_gpu_tensors_same_device(const std::vector<at::Tensor>& tensors) {
  if (tensors.size() == 0) {
    C10_THROW_ERROR(ValueError, "Tensor list must be nonempty");
  }

  const auto& first = tensors.front();

  int64_t total_numel = 0;
  for (const auto& t : tensors) {
    if (!t.is_cuda() || t.is_sparse()) {
      C10_THROW_ERROR(ValueError, "Tensors must be CUDA and dense");
    }
    if (t.scalar_type() != first.scalar_type()) {
      C10_THROW_ERROR(TypeError, "Tensors must have identical type");
    }
    if (!t.is_non_overlapping_and_dense()) {
      C10_THROW_ERROR(ValueError, "Tensors must be non-overlapping and dense");
    }
    // If we're in this function, the user called a _coalesced collective
    // on a set of tensors with potentially different sizes and strides.
    // Therefore, we don't check for matching sizes and strides,
    // but we do double-check tensors are on the same device.
    TORCH_CHECK_WITH(
        ValueError,
        t.get_device() == tensors[0].get_device(),
        "Expected list of tensors on the same device");
    total_numel += t.numel();
  }

  return total_numel;
}

bool check_same_size(const std::vector<at::Tensor>& input_tensors) {
  for (const auto& input_tensor : input_tensors) {
    if (!input_tensors[0].is_same_size(input_tensor)) {
      return false;
    }
  }
  return true;
}

// Flatten each list in `tensor_lists' for a gather or scatter operation, and
// ensure compatibility with the corresponding tensor in `other'.
std::vector<at::Tensor> flatten_for_scatter_gather(
    std::vector<std::vector<at::Tensor>>& tensor_lists,
    std::vector<at::Tensor>& other,
    size_t world_size) {
  if (tensor_lists.size() != other.size()) {
    C10_THROW_ERROR(
        ValueError,
        "Tensor list operands to scatter/gather must have the same length");
  }
  const auto num_devices = tensor_lists.size();

  std::vector<at::Tensor> flattened;
  flattened.resize(num_devices);

  for (const auto i : c10::irange(size_t{}, num_devices)) {
    if (tensor_lists[i].size() != world_size * num_devices) {
      C10_THROW_ERROR(
          ValueError,
          c10::str(
              "Tensor list input to scatter/gather must match number of collective participants ",
              "but got ",
              tensor_lists[i].size(),
              " inputs",
              " with world_size ",
              world_size,
              " and ",
              num_devices,
              " devices."));
    }

    // Only check device match for the first tensor in the list; the call to
    // newLikeFlat() below will check the rest.
    if (tensor_lists[i].front().get_device() != other[i].get_device()) {
      C10_THROW_ERROR(
          ValueError,
          "Corresponding input/output tensors to scatter/gather must all reside"
          " on the same device");
    }

    for (const auto& t : tensor_lists[i]) {
      if (t.numel() != other[i].numel()) {
        C10_THROW_ERROR(
            ValueError,
            "All tensor operands to scatter/gather must have the same number of elements");
      }
    }
    // Flatten the tensors (from all ranks) into a single big tensor.
    flattened[i] = newLikeFlat(tensor_lists, i);
  }
  return flattened;
}

} // namespace

c10::intrusive_ptr<ProcessGroupNCCL::WorkNCCL> ProcessGroupNCCL::initWork(
    std::vector<at::Device> devices,
    int rank,
    OpType opType,
    const char* profilingTitle,
    const std::vector<at::Tensor>& inputs,
    const std::vector<at::Tensor>& outputs) {
  auto r = c10::make_intrusive<ProcessGroupNCCL::WorkNCCL>(
      devices,
      rank,
      opType,
      seq_,
      profilingTitle,
      profilingTitle != nullptr ? c10::optional<std::vector<at::Tensor>>(inputs)
                                : c10::nullopt,
      desyncDebug_,
      enableTiming_.load());
  r->trace_id_ = NCCLTraceBuffer::get()->record(
      uid_,
      seq_,
      profilingTitle,
      inputs,
      outputs,
      r->ncclStartEvents_.get(),
      r->ncclEndEvents_.get());
  return r;
}

std::vector<at::Tensor> ProcessGroupNCCL::WorkNCCL::result() {
  return *outputs_;
}

c10::intrusive_ptr<c10::ivalue::Future> ProcessGroupNCCL::WorkNCCL::
    getFuture() {
  return future_;
}

float ProcessGroupNCCL::WorkNCCL::getDuration() const {
  TORCH_CHECK(timingEnabled_, "getDuration only works if timing was enabled")
  TORCH_CHECK(
      ncclStartEvents_->size() == 1,
      "getDuration only works for single device per ProcessGroup.");
  TORCH_CHECK(
      ncclEndEvents_->size() == 1,
      "getDuration only works for single device per ProcessGroup.");
  TORCH_CHECK(
      (*ncclEndEvents_)[0].query(),
      "getDuration can only be called after work is succeeded.")
  return (*ncclStartEvents_)[0].elapsed_time((*ncclEndEvents_)[0]);
}
uint64_t ProcessGroupNCCL::WorkNCCL::getSequencenumber() const {
  return seq_;
}

void ProcessGroupNCCL::workEnqueue(
    c10::intrusive_ptr<ProcessGroupNCCL::WorkNCCL> work) {
  if (!terminateProcessGroup_.load()) {
    std::lock_guard<std::mutex> lock(workMetaListMutex_);
    // Avoid view tensors to be processed in cleanup thread.
    // View tensors' destruction invokes autograd_meta, which
    // needs to be destructed in user thread. Otherwise will
    // get deadlock. Here we enqueue work without outputs_.
    workMetaList_.emplace_back(*work);
    lastWorkListUpdateTime_ = std::chrono::steady_clock::now();
  }
}

ProcessGroupNCCL::Options::Options(bool is_high_priority_stream)
    : Backend::Options(NCCL_BACKEND_NAME, kProcessGroupNCCLDefaultTimeout),
      is_high_priority_stream(is_high_priority_stream) {}

static constexpr int CoalActive = 0x01, CoalColl = 0x02, CoalP2P = 0x04;

void ProcessGroupNCCL::startCoalescing() {
  coalescedDevices_.clear();
  coalescedComms_.clear();
  coalescing_state_ |= CoalActive;
  groupStart();
}

c10::intrusive_ptr<Work> ProcessGroupNCCL::endCoalescing() {
  if (!nccl_use_nonblocking() ||
      coalescedComms_.size() == 0) { // There is no actual work being coalesced
    groupEnd();
  } else {
    // `coalescedComms_` should have same set of comms across collectives
    auto comms = coalescedComms_[0];
    groupEndNonblocking(comms);
  }

  coalescing_state_ = 0;

  if (coalescedDevices_.size() == 0) {
    // There is no actual work being coalesced
    return nullptr;
  }

  // `coalescedDevices_` should have same set of devices across collectives
  auto devices = coalescedDevices_[0];

  // Create Work object
  auto work = initWork(devices, rank_, OpType::COALESCED, "nccl:coalesced");

  // Record stream event
  // `getKeyFromDevices` is how we get keys for both collectives and batch P2P
  const auto key = getKeyFromDevices(devices);
  auto& ncclStreams = ncclStreams_[key];
  // TODO(eqy): is this still necessary if avoidRecordStreams_ is set?
  for (const auto i : c10::irange(devices.size())) {
    auto& devEvent = (*work->ncclEndEvents_)[i];
    devEvent.record(ncclStreams[i]);
  }

  // Set appropriate work parameters.
  work->blockingWait_ = blockingWait_;
  work->avoidRecordStreams_ = avoidRecordStreams_;
  work->opTimeout_ = options_->timeout;
  work->store_ = store_;
  if (avoidRecordStreams_) {
    // other functions expect an initialized ptr if avoidRecordStreams_ is set
    work->stashed_for_allocator_safety_ =
        std::make_shared<std::vector<at::Tensor>>();
  }
  c10::cuda::CaptureStatus capture_status =
      c10::cuda::currentStreamCaptureStatusMayInitCtx();

  if ((coalescing_state_ & CoalColl) &&
      capture_status == c10::cuda::CaptureStatus::None) {
    workEnqueue(work);
    // TODO: it seems we never enqueue work for single send/recv or batch P2P,
    // see the `pointToPoint` function. This should be fixed. Otherwise, we risk
    // not being able to abort hanged P2P ops.
  }

  return work;
}

template <typename Fn, typename PreProcess, typename PostProcess>
c10::intrusive_ptr<Work> ProcessGroupNCCL::collective(
    std::vector<at::Tensor>& inputs,
    std::vector<at::Tensor>& outputs,
    Fn fn,
    PreProcess pre,
    PostProcess post,
    OpType opType,
    const char* profilingTitle,
    bool avoidRecordStreams) {
  // Environment setting by the user may add onto collective call's option
  avoidRecordStreams |= avoidRecordStreams_;
  c10::cuda::CaptureStatus capture_status =
      c10::cuda::currentStreamCaptureStatusMayInitCtx();
  errorIfCapturingNonCapturableNCCL(capture_status);

  // Bump collective counter
  seq_++;

  // Currently, the API permits one scenario where inputs.size() and
  // outputs.size() are > 0.
  // 1. If the call was a _coalesced call, all inputs must be on the same
  // device.
  //    The group of nccl calls applies the collective separately to each input,
  //    but the group as a whole should be efficient, and might even execute as
  //    a single fused kernel.
  const auto devices = getDeviceList(inputs);
  const bool inputs_same_dev = (devices.size() == 1);
  const auto key = getKeyFromDevices(devices);
  auto& ncclComms = getNCCLComm(key, devices, opType);

  if (coalescing_state_ & CoalActive) {
    coalescing_state_ |= CoalColl;
    coalescedDevices_.push_back(devices);
    coalescedComms_.push_back(ncclComms);
  }

  // Used many times below, so we stash the unordered_map lookup
  auto& ncclStreams = ncclStreams_[key];

  // First let NCCL streams wait for input tensors allocation streams
  syncStreams(devices, ncclEvents_[key], ncclStreams);

  // Work itself will create the CUDA events on all GPUs of tensors
  bool can_profile = outputs.size() == 1;

  auto work = initWork(
      devices,
      rank_,
      opType,
      can_profile ? profilingTitle : nullptr,
      inputs,
      outputs);

  // Store references to outputs to be used by WorkNCCL::result and operator<<.
  work->outputs_ = std::make_shared<std::vector<at::Tensor>>(outputs);

  if (avoidRecordStreams) {
    work->stashed_for_allocator_safety_ =
        std::make_shared<std::vector<at::Tensor>>(inputs);
  }

  at::cuda::OptionalCUDAGuard gpuGuard;

  // Start event should only be recorded before the ncclGroupStart()
  if (work->timingEnabled_) {
    for (const auto i : c10::irange(devices.size())) {
      at::cuda::CUDAStream& ncclStream = ncclStreams[i];
      (*work->ncclStartEvents_)[i].record(ncclStream);
    }
  }

  pre(ncclStreams, work);

  std::vector<void*> comms_;
  if (nccl_use_nonblocking()) {
    for (const auto i : c10::irange(inputs.size())) {
      decltype(i) stream_comm_i = (inputs_same_dev ? 0 : i);
      comms_.push_back((void*)ncclComms[stream_comm_i]->getNcclComm());
    }
  }

  if (enableCollecticeHashDebug_.load()) {
    auto hashValue = hashTensors(inputs);
    auto numel = getTensorsNumel(inputs);
    PRINT_COLLECTIVE_HASH_SIGNATURE(
        rank_, opTypeToString(opType), numel, hashValue);
  }

  {
    torch::cuda::nccl::AutoNcclGroup nccl_group_guard(
        comms_, nccl_use_nonblocking());
    for (const auto i : c10::irange(inputs.size())) {
      if (!inputs_same_dev || (inputs_same_dev && i == 0)) {
        gpuGuard.set_index(devices[i].index());
      }
      decltype(i) stream_comm_i = (inputs_same_dev ? 0 : i);
      auto& ncclStream = ncclStreams[stream_comm_i];
      auto& ncclComm = ncclComms[stream_comm_i];
      // Both `inputs' and `outputs' are created on a worker stream and used in
      // different ncclStreams.  Hence, both must record the ncclStream to
      // prevent being freed before the collective finishes.
      //
      // We only record `inputs' here, and leave recording `outputs' to `fn' for
      // operations where `inputs' and `outputs' are not the same.
      //
      // See [Sync Streams].
      if (!avoidRecordStreams) {
        if (!inputs[i].is_sparse()) {
          c10::cuda::CUDACachingAllocator::recordStream(
              inputs[i].storage().data_ptr(), ncclStream);
        } else {
          // for sparse input case record streams on both index and value
          // tensors
          c10::cuda::CUDACachingAllocator::recordStream(
              inputs[i].values().storage().data_ptr(), ncclStream);
          c10::cuda::CUDACachingAllocator::recordStream(
              inputs[i].indices().storage().data_ptr(), ncclStream);
        }
      }
#ifndef NCCL_HAS_COMM_NONBLOCKING
      C10D_NCCL_CHECK(
          fn(inputs[i], outputs[i], ncclComm->getNcclComm(), ncclStream),
          ncclComm->getNcclCommFailureReason());
#else
      C10D_NCCL_CHECK_TIMEOUT(
          fn(inputs[i], outputs[i], ncclComm->getNcclComm(), ncclStream),
          ncclComm->getNcclComm(),
          ncclComm->getNcclCommFailureReason());
#endif
    }
  }
  post(ncclStreams, work);

  // End event should only be recorded after the ncclGroupEnd()
  for (const auto i : c10::irange(devices.size())) {
    at::cuda::CUDAStream& ncclStream = ncclStreams[i];
    if (!coalescing_state_) {
      (*work->ncclEndEvents_)[i].record(ncclStream);
    }
    work->ncclComms_[i] = ncclComms[i];
  }

  {
    c10::cuda::CUDAMultiStreamGuard streamGuard(ncclStreams);
    work->future_ = c10::make_intrusive<at::ivalue::Future>(
        c10::ListType::create(c10::TensorType::get()), devices);

    // Add a callback that runs profiling end callbacks. wrapCallback() in CUDA
    // future blocks the stream this callback runs on the corresponding
    // ncclEndEvents_ ensuring appropriate synchronization.
    if (work->recordFunctionEndCallback_) {
      work->future_->addCallback(
          [work](at::ivalue::Future& /* unused */) {
            work->recordFunctionEndCallback_();
          },
          // uses_future = false allows us to skip synchronization in
          // ivalue::Future, but is only valid as long as the lambda doesn't use
          // the "Future" argument.
          /*uses_future=*/false);
    }
    work->future_->markCompleted(at::IValue(*work->outputs_));
  }

  // Set appropriate work parameters.
  work->blockingWait_ = blockingWait_;
  work->avoidRecordStreams_ = avoidRecordStreams;
  work->opTimeout_ = options_->timeout;
  work->store_ = store_;
  // Record size info for debug. We only record the size on the first device as
  // multi-device per process is deprecated
  work->numelIn_ = inputs[0].numel();
  work->numelOut_ = outputs[0].numel();

  // Notify graphs before we check the capture status preemptively
  at::cuda::CUDAGraph::inc_pending_event_queries();

  if (!coalescing_state_ && capture_status == c10::cuda::CaptureStatus::None) {
    workEnqueue(work);
  } else {
    at::cuda::CUDAGraph::dec_pending_event_queries();
  }

  return work;
}

template <typename Fn, typename PreProcess, typename PostProcess>
c10::intrusive_ptr<Work> ProcessGroupNCCL::pointToPoint(
    std::vector<at::Tensor>& tensors,
    Fn fn,
    int peer,
    OpType opType,
    PreProcess pre,
    PostProcess post,
    const char* profilingTitle) {
  // avoidRecordStreams_ note:
  // send, recv, and irecv should be ok with avoidRecordStreams,
  // However, for isend, I don't think the API requires the user
  // to wait() on the returned handle, so ProcessGroupNCCL can't know
  // when it's safe to release the input back to the allocator,
  // and the present call has no way to know it's not an isend.
  // Therefore, we warn and fall back to the typical recordStream logic:
  if (avoidRecordStreams_) {
    TORCH_WARN_ONCE(
        "TORCH_NCCL_AVOID_RECORD_STREAMS=1 has no effect for point-to-point "
        "collectives.");
  }

  // Bump sequence number, updated in collective() as well
  seq_++;

  const auto devices = getDeviceList(tensors);
  std::string key;
  int p2pRank = 0, p2pTargetRank = 0;
  bool isSendRecvSelf = false;
  // For batch_isend_irecv, ncclGroupStart() would be called upfront
  bool batchP2P = ncclActiveGroupCounter_ > 0;
  if (batchP2P) {
    // For batch P2P, we need to treat it like a collective when selecting
    // communicator, because other ranks can call into this batch other than my
    // rank and my peer
    key = getKeyFromDevices(devices);
    p2pRank = rank_;
    p2pTargetRank = peer;
  } else {
    // For single P2P, preserve the old two-rank behavior (to avoid perf diff)
    key = getKeySendRecv(rank_, peer);
    p2pRank = rank_ <= peer ? 0 : 1;
    isSendRecvSelf = rank_ == peer;
    p2pTargetRank = isSendRecvSelf ? 0 : 1 - p2pRank;
  }
  auto& ncclComms = getNCCLComm(key, devices, opType, p2pRank, isSendRecvSelf);

  if (coalescing_state_ & CoalActive) {
    coalescing_state_ |= CoalP2P;
    coalescedDevices_.push_back(devices);
    coalescedComms_.push_back(ncclComms);
  }

  // First let NCCL streams wait for input tensors allocation streams
  syncStreams(devices, ncclEvents_[key], ncclStreams_[key]);

  // Work itself will create the CUDA events on all GPUs of tensors
  bool can_profile = tensors.size() == 1;
  auto work = initWork(
      devices,
      rank_,
      opType,
      can_profile ? profilingTitle : nullptr,
      tensors,
      {});

  // Store references to outputs to be used by WorkNCCL::result and operator<<.
  // Note that these outputs are only valid for recv(), as send() does not
  // modify the inputs but we still create these outputs for use cases such as
  // profiling.
  work->outputs_ = std::make_shared<std::vector<at::Tensor>>(tensors);

  at::cuda::OptionalCUDAGuard gpuGuard;

  // Start event should only be recorded before the ncclGroupStart()
  if (work->timingEnabled_) {
    for (const auto i : c10::irange(tensors.size())) {
      at::cuda::CUDAStream& ncclStream = ncclStreams_[key][i];
      (*work->ncclStartEvents_)[i].record(ncclStream);
    }
  }

  pre(ncclStreams_[key], work);

  for (const auto i : c10::irange(tensors.size())) {
    gpuGuard.set_index(devices[i].index());
    at::cuda::CUDAStream& ncclStream = ncclStreams_[key][i];

    // Both send tensor and recv tensor are created on a worker stream and used
    // in different ncclStreams.  Hence, both must record the ncclStream to
    // prevent being freed before the collective finishes.
    //
    // See [Sync Streams].
    c10::cuda::CUDACachingAllocator::recordStream(
        tensors[i].storage().data_ptr(), ncclStream);
  }

  std::vector<void*> comms_;
  if (nccl_use_nonblocking()) {
    for (const auto i : c10::irange(tensors.size())) {
      comms_.push_back((void*)ncclComms[i]->getNcclComm());
    }
  }
  {
    torch::cuda::nccl::AutoNcclGroup nccl_group_guard(
        comms_, nccl_use_nonblocking());
    for (const auto i : c10::irange(tensors.size())) {
      gpuGuard.set_index(devices[i].index());
      at::cuda::CUDAStream& ncclStream = ncclStreams_[key][i];
#ifndef NCCL_HAS_COMM_NONBLOCKING
      C10D_NCCL_CHECK(
          fn(tensors[i],
             ncclComms[i]->getNcclComm(),
             ncclStream,
             p2pTargetRank),
          ncclComms[i]->getNcclCommFailureReason());
#else
      C10D_NCCL_CHECK_TIMEOUT(
          fn(tensors[i],
             ncclComms[i]->getNcclComm(),
             ncclStream,
             p2pTargetRank),
          ncclComms[i]->getNcclComm(),
          ncclComms[i]->getNcclCommFailureReason());
#endif
    }
  }

  post(ncclStreams_[key]);

  // End event should only be recorded after the ncclGroupEnd()
  for (const auto i : c10::irange(tensors.size())) {
    at::cuda::CUDAStream& ncclStream = ncclStreams_[key][i];
    if (!coalescing_state_) {
      (*work->ncclEndEvents_)[i].record(ncclStream);
    }
    work->ncclComms_[i] = ncclComms[i];
    work->blockingWait_ = blockingWait_;
    work->opTimeout_ = options_->timeout;
    work->store_ = store_;
  }

  // Record size info for debug. We only record the size on the first device as
  // multi-device per process is deprecated
  work->numelIn_ = work->numelOut_ = tensors[0].numel();

  // Future only needs to be created and marked completed with outputs for
  // recv(), but still create future for use cases such as profiling even for
  // send().
  {
    c10::cuda::CUDAMultiStreamGuard streamGuard(ncclStreams_[key]);
    work->future_ = c10::make_intrusive<at::ivalue::Future>(
        c10::ListType::create(c10::TensorType::get()), devices);
    work->future_->markCompleted(at::IValue(*work->outputs_));
  }

  // Add a callback that runs profiling end callbacks. wrapCallback() in CUDA
  // future blocks the stream this callback runs on the corresponding
  // ncclEndEvents_ ensuring appropriate synchronization.
  if (work->recordFunctionEndCallback_) {
    work->future_->addCallback(
        [work](at::ivalue::Future& /* unused */) {
          work->recordFunctionEndCallback_();
        },
        // uses_future = false allows us to skip synchronization in
        // ivalue::Future, but is only valid as long as the lambda doesn't use
        // the "Future" argument.
        /*uses_future=*/false);
  }

  // Enqueue P2P op so that it can be cancelled by NCCL watchdog
  c10::cuda::CaptureStatus capture_status =
      c10::cuda::currentStreamCaptureStatusMayInitCtx();

  // Notify graphs before we check the capture status preemptively
  at::cuda::CUDAGraph::inc_pending_event_queries();

  if (!coalescing_state_ && capture_status == c10::cuda::CaptureStatus::None) {
    workEnqueue(work);
  } else {
    at::cuda::CUDAGraph::dec_pending_event_queries();
  }

  return work;
}

template <typename Fn>
c10::intrusive_ptr<Work> ProcessGroupNCCL::collective(
    std::vector<at::Tensor>& inputs,
    std::vector<at::Tensor>& outputs,
    Fn fn,
    OpType opType,
    const char* profilingTitle,
    bool avoidRecordStreams) {
  return collective(
      inputs,
      outputs,
      fn,
      [](std::vector<at::cuda::CUDAStream>&,
         c10::intrusive_ptr<ProcessGroupNCCL::WorkNCCL>& work) {},
      [](std::vector<at::cuda::CUDAStream>&,
         c10::intrusive_ptr<ProcessGroupNCCL::WorkNCCL>& work) {},
      opType,
      profilingTitle,
      avoidRecordStreams);
}

template <typename Fn>
c10::intrusive_ptr<Work> ProcessGroupNCCL::pointToPoint(
    std::vector<at::Tensor>& tensor,
    Fn fn,
    int peer,
    OpType opType,
    const char* profilingTitle) {
  return pointToPoint(
      tensor,
      fn,
      peer,
      opType,
      [](std::vector<at::cuda::CUDAStream>&,
         c10::intrusive_ptr<ProcessGroupNCCL::WorkNCCL>& work) {},
      [](std::vector<at::cuda::CUDAStream>&) {},
      profilingTitle);
}

c10::intrusive_ptr<Work> ProcessGroupNCCL::allreduce_sparse(
    std::vector<at::Tensor>& tensors,
    const AllreduceOptions& opts) {
#ifdef IS_NCCL_EXP
  std::vector<at::Tensor> outputTensors(tensors.size());
  for (std::vector<at::Tensor>::size_type i = 0; i < tensors.size(); i++) {
    tensors[i] = tensors[i].coalesce();
    outputTensors[i] = torch::zeros(
        tensors[i].sizes(), tensors[i].options().layout(torch::kStrided));
  }
  int dev_in_group = 0;
  auto work = collective(
      tensors,
      outputTensors,
      [&](at::Tensor& input,
          at::Tensor& output,
          ncclComm_t comm,
          at::cuda::CUDAStream& stream) {
        auto ncclDataType = getNcclDataType(input.scalar_type());
        auto ncclReduceOp = getNcclReduceOp(
            opts.reduceOp, input, ncclDataType, comm, dev_in_group++);

        size_t num_elements = output.numel();
        auto indices = input.indices();
        auto sizes = input.sizes();
        int colSize = sizes[1];
        auto rows = indices[0];
        size_t blockCount = rows.sizes()[0];
        auto recvIndices = indices[0] * colSize;

        // prevent output and recvIndices from being freed
        c10::cuda::CUDACachingAllocator::recordStream(
            output.storage().data_ptr(), stream);
        c10::cuda::CUDACachingAllocator::recordStream(
            recvIndices.storage().data_ptr(), stream);
        auto result = ncclAllReduceSparseBlock(
            input._values().data_ptr(), // sendbuff
            recvIndices.data_ptr<int64_t>(), // recv_indices
            blockCount, // block_count
            colSize, // block_length
            output.data_ptr(), // recvbuff
            output.numel(), // recv_count
            ncclDataType,
            ncclReduceOp,
            comm,
            stream.stream());
        return result;
      },
      [](std::vector<at::cuda::CUDAStream>& ncclStreams,
         c10::intrusive_ptr<ProcessGroupNCCL::WorkNCCL>& work) {},
      [&](std::vector<at::cuda::CUDAStream>& ncclStreams,
          c10::intrusive_ptr<ProcessGroupNCCL::WorkNCCL>& work) {
        // Convert output tensors to sparse and back into tensors.
        for (const auto i : c10::irange(outputTensors.size())) {
          at::cuda::CUDAStreamGuard guard(ncclStreams[i]);
          if (opts.sparseIndices.has_value()) {
            tensors[i] = at::sparse_coo_tensor(
                opts.sparseIndices.value(),
                outputTensors[i],
                tensors[i].sizes());
          } else {
            tensors[i] = outputTensors[i].to_sparse();
          }
        }
      },
      OpType::_ALLREDUCE_SPARSE,
      "nccl:all_reduce_sparse");
  return work;
#else
  // If the nccl branch is not "exp" then we just error
  C10_THROW_ERROR(
      Error,
      "allreduce_sparse is only available in the NCCL experimental branch.");
#endif
}

c10::intrusive_ptr<Work> ProcessGroupNCCL::allreduce_impl(
    std::vector<at::Tensor>& tensors,
    const AllreduceOptions& opts) {
  int dev_in_group = 0;
  return collective(
      tensors,
      tensors,
      [&](at::Tensor& input,
          at::Tensor& output,
          ncclComm_t comm,
          at::cuda::CUDAStream& stream) {
        auto ncclDataType = getNcclDataType(input.scalar_type());
        auto ncclReduceOp = getNcclReduceOp(
            opts.reduceOp, input, ncclDataType, comm, dev_in_group++);
        return ncclAllReduce(
            input.data_ptr(),
            output.data_ptr(),
            input.numel(),
            ncclDataType,
            ncclReduceOp,
            comm,
            stream.stream());
      },
      OpType::ALLREDUCE,
      "nccl:all_reduce");
}

c10::intrusive_ptr<Work> ProcessGroupNCCL::allreduce(
    std::vector<at::Tensor>& tensors,
    const AllreduceOptions& opts) {
  check_gpu_tensors_different_devices(tensors);

  // @lint-ignore CLANGTIDY
  auto tensor = tensors.back();
  RECORD_PARAM_COMMS_DATA(
      static_cast<int>(
          this->getSequenceNumberForGroup() + 1), // seq + 1 to match collective
      this->getID(),
      tensors, // inputTensors
      tensors, // outputTensors
      rank_, // rank
      "allreduce", // colName
      tensor.numel(), // inNelems
      tensor.numel(), // outNelems
      tensor.scalar_type(), // dType
      std::vector<int64_t>(), // inSplitSizes
      std::vector<int64_t>(), // outSplitSizes
      this->getSize()); // worldSize

  // avoidRecordStreams_ note: collective() will stash tensors.
  return allreduce_impl(tensors, opts);
}

c10::intrusive_ptr<Work> ProcessGroupNCCL::allreduce_coalesced(
    std::vector<at::Tensor>& tensors,
    const AllreduceCoalescedOptions& opts) {
  auto total_numel = check_gpu_tensors_same_device(tensors);

  // @lint-ignore CLANGTIDY
  RECORD_PARAM_COMMS_DATA(
      static_cast<int>(
          this->getSequenceNumberForGroup() + 1), // seq + 1 to match collective
      this->getID(),
      tensors, // inputTensors
      tensors, // outputTensors
      rank_, // rank
      "allreduce_coalesced", // colName
      total_numel, // inNelems
      total_numel, // outNelems
      tensors[0].scalar_type(), // dType
      // I'm not sure what in,outSplitSizes mean here.
      std::vector<int64_t>(), // inSplitSizes
      std::vector<int64_t>(), // outSplitSizes
      this->getSize()); // worldSize

  // avoidRecordStreams_ note: collective() will stash tensors.
  return allreduce_impl(tensors, opts);
}

c10::intrusive_ptr<Work> ProcessGroupNCCL::broadcast(
    std::vector<at::Tensor>& tensors,
    const BroadcastOptions& opts) {
  check_gpu_tensors_different_devices(tensors);

  // @lint-ignore CLANGTIDY
  auto tensor = tensors.back();
  RECORD_PARAM_COMMS_DATA(
      static_cast<int>(
          this->getSequenceNumberForGroup() + 1), // seq + 1 to match collective
      this->getID(),
      tensors, // inputTensors
      tensors, // outputTensors
      opts.rootRank, // root rank
      "broadcast", // colName
      tensor.numel(), // inNelems
      tensor.numel(), // outNelems
      tensor.scalar_type(), // dType
      std::vector<int64_t>(), // inSplitSizes
      std::vector<int64_t>(), // outSplitSizes
      this->getSize()); // worldSize

  // avoidRecordStreams_ note: collective() will stash tensors.
  bool avoidRecordStreams = avoidRecordStreams_ || (!opts.asyncOp);

  return collective(
      tensors,
      tensors,
      [&](at::Tensor& input,
          at::Tensor& output,
          ncclComm_t comm,
          at::cuda::CUDAStream& stream) {
        const auto root = opts.rootRank * tensors.size() + opts.rootTensor;
        return ncclBcast(
            input.data_ptr(),
            input.numel(),
            getNcclDataType(input.scalar_type()),
            root,
            comm,
            stream.stream());
      },
      OpType::BROADCAST,
      "nccl:broadcast",
      avoidRecordStreams);
}

// _broadcast_oop adds an out-of-place broadcast in PGNCCL
// Custom collectives may be implemented by coalescing broadcast operations
// One use-case is implementing a vector all_gather (all_gather_v)
// where unevenly sized inputs are gathered among participating ranks
// Since all_gather provides an out-of-place API, an all_gather_v
// semantic implemented inside pg_nccl.all_gather also needs to support
// out-of-place, for which an out-of-place broadcast is required to be added
c10::intrusive_ptr<Work> ProcessGroupNCCL::_broadcast_oop(
    std::vector<at::Tensor>& outputTensors,
    std::vector<at::Tensor>& inputTensors,
    const BroadcastOptions& opts) {
  check_gpu_tensors_different_devices(outputTensors);
  check_gpu_tensors_different_devices(inputTensors);

  // @lint-ignore CLANGTIDY
  auto tensor = outputTensors.back();
  // @lint-ignore CLANGTIDY
  auto in_tensor = inputTensors.back();
  if (tensor.numel() != in_tensor.numel()) {
    C10_THROW_ERROR(
        ValueError,
        "Tensor input and output of _broadcast_oop must have the same number of elements ");
  }
  RECORD_PARAM_COMMS_DATA(
      static_cast<int>(
          this->getSequenceNumberForGroup() +
          1), // seq + 1 to match collective increment.
      this->getID(),
      inputTensors, // inputTensors
      outputTensors, // outputTensors
      opts.rootRank, // root rank
      "_broadcast_oop", // colName
      tensor.numel(), // inNelems
      tensor.numel(), // outNelems
      tensor.scalar_type(), // dType
      std::vector<int64_t>(), // inSplitSizes
      std::vector<int64_t>(), // outSplitSizes
      this->getSize()); // worldSize

  return collective(
      inputTensors,
      outputTensors,
      [&](at::Tensor& input,
          at::Tensor& output,
          ncclComm_t comm,
          at::cuda::CUDAStream& stream) {
        const auto root = opts.rootRank * inputTensors.size() + opts.rootTensor;
        return ncclBroadcast(
            input.data_ptr(),
            output.data_ptr(),
            input.numel(),
            getNcclDataType(input.scalar_type()),
            root,
            comm,
            stream.stream());
      },
      OpType::BROADCAST,
      "nccl:_broadcast_oop");
}

c10::intrusive_ptr<Work> ProcessGroupNCCL::reduce(
    std::vector<at::Tensor>& tensors,
    const ReduceOptions& opts) {
  check_gpu_tensors_different_devices(tensors);
  // @lint-ignore CLANGTIDY
  auto tensor = tensors.back();
  RECORD_PARAM_COMMS_DATA(
      static_cast<int>(
          this->getSequenceNumberForGroup() + 1), // seq + 1 to match collective
      this->getID(),
      tensors, // inputTensors
      tensors, // outputTensors
      opts.rootRank, // root rank
      "reduce", // colName
      tensor.numel(), // inNelems
      tensor.numel(), // outNelems
      tensor.scalar_type(), // dType
      std::vector<int64_t>(), // inSplitSizes
      std::vector<int64_t>(), // outSplitSizes
      this->getSize()); // worldSize

  int dev_in_group = 0;
  // avoidRecordStreams_ note: collective() will stash tensors.
  return collective(
      tensors,
      tensors,
      [&](at::Tensor& input,
          at::Tensor& output,
          ncclComm_t comm,
          at::cuda::CUDAStream& stream) {
        const auto root = opts.rootRank * tensors.size() + opts.rootTensor;
        auto ncclDataType = getNcclDataType(input.scalar_type());
        auto ncclReduceOp = getNcclReduceOp(
            opts.reduceOp, input, ncclDataType, comm, dev_in_group++);
        return ncclReduce(
            input.data_ptr(),
            output.data_ptr(),
            input.numel(),
            ncclDataType,
            ncclReduceOp,
            root,
            comm,
            stream.stream());
      },
      OpType::REDUCE,
      "nccl:reduce");
}

// _reduce_oop exposes an out-of-place reduce from PGNCCL
// Custom collectives may be implemented by coalescing reduce operations
// One use-case is implementing a vector reduce_scatter (reduce_scatter_v)
// where inputs are reduced and scattered unevenly among participating ranks
// Since reduce_scatter provides an out-of-place API, a reduce_scatter_v
// semantic implemented inside pg_nccl.reduce_scatter also needs to support
// out-of-place, for which an out-of-place reduce is required to be added
c10::intrusive_ptr<Work> ProcessGroupNCCL::_reduce_oop(
    std::vector<at::Tensor>& outputTensors,
    std::vector<at::Tensor>& inputTensors,
    const ReduceOptions& opts) {
  check_gpu_tensors_different_devices(outputTensors);
  check_gpu_tensors_different_devices(inputTensors);
  // @lint-ignore CLANGTIDY
  auto tensor = outputTensors.back();
  // @lint-ignore CLANGTIDY
  auto in_tensor = inputTensors.back();
  if (tensor.numel() != in_tensor.numel()) {
    C10_THROW_ERROR(
        ValueError,
        "Tensor input and output of _reduce_oop must have the same number of elements ");
  }
  RECORD_PARAM_COMMS_DATA(
      static_cast<int>(
          this->getSequenceNumberForGroup() + 1), // seq + 1 to match collective
      this->getID(),
      inputTensors, // inputTensors
      outputTensors, // outputTensors
      opts.rootRank, // root rank
      "_reduce_oop", // colName
      tensor.numel(), // inNelems
      tensor.numel(), // outNelems
      tensor.scalar_type(), // dType
      std::vector<int64_t>(), // inSplitSizes
      std::vector<int64_t>(), // outSplitSizes
      this->getSize()); // worldSize

  int dev_in_group{0};
  return collective(
      inputTensors,
      outputTensors,
      [&](at::Tensor& input,
          at::Tensor& output,
          ncclComm_t comm,
          at::cuda::CUDAStream& stream) {
        const auto root = opts.rootRank * inputTensors.size() + opts.rootTensor;
        const auto ncclDataType = getNcclDataType(input.scalar_type());
        const auto ncclReduceOp = getNcclReduceOp(
            opts.reduceOp, input, ncclDataType, comm, dev_in_group++);
        return ncclReduce(
            input.data_ptr(),
            output.data_ptr(),
            input.numel(),
            ncclDataType,
            ncclReduceOp,
            (int)root,
            comm,
            stream.stream());
      },
      OpType::REDUCE,
      "nccl:_reduce_oop");
}

c10::intrusive_ptr<Work> ProcessGroupNCCL::allgather(
    std::vector<std::vector<at::Tensor>>& outputTensors,
    std::vector<at::Tensor>& inputTensors,
    const AllgatherOptions& opts) {
  check_gpu_tensors_different_devices(inputTensors);
  // @lint-ignore CLANGTIDY
  bool same_size = check_same_size(outputTensors.back());

  if (same_size) {
    auto outputFlattened =
        flatten_for_scatter_gather(outputTensors, inputTensors, size_);
    check_gpu_tensors_different_devices(outputFlattened);

    // @lint-ignore CLANGTIDY
    auto tensor = inputTensors.back();
    RECORD_PARAM_COMMS_DATA(
        static_cast<int>(
            this->getSequenceNumberForGroup() +
            1), // seq + 1 to match collective
        this->getID(),
        inputTensors, // inputTensors
        outputTensors, // outputTensors
        rank_, // rank
        "all_gather", // colName
        tensor.numel(), // inNelems
        tensor.numel() * // outNelems
            this->getSize(),
        tensor.scalar_type(), // dType
        std::vector<int64_t>(), // inSplitSizes
        std::vector<int64_t>(), // outSplitSize
        this->getSize()); // worldSize

    return collective(
        inputTensors,
        outputFlattened,
        [&](at::Tensor& input,
            at::Tensor& output,
            ncclComm_t comm,
            at::cuda::CUDAStream& stream) {
          if (!avoidRecordStreams_) {
            c10::cuda::CUDACachingAllocator::recordStream(
                output.storage().data_ptr(), stream);
          }
          return ncclAllGather(
              input.data_ptr(),
              output.data_ptr(),
              input.numel(),
              getNcclDataType(input.scalar_type()),
              comm,
              stream.stream());
        },
        [](std::vector<at::cuda::CUDAStream>& ncclStreams,
           c10::intrusive_ptr<ProcessGroupNCCL::WorkNCCL>& work) {
          // avoidRecordStreams_ note: We actually don't need to stash anything
          // here.
          //  - inputTensors is stashed onto work->stashed_for_allocator_safety_
          //    in collective().
          //  - outputFlattened is stashed onto work->outputs_ in collective().
          //  - User-facing outputTensors should be held by the user until after
          //    waiting on work_, or the call makes no sense.
          // So all participating tensors are accounted for, and won't be
          // released back to their allocation streams until after work_ is
          // waited on.
        },
        [&](std::vector<at::cuda::CUDAStream>& ncclStreams,
            c10::intrusive_ptr<ProcessGroupNCCL::WorkNCCL>& work) {
          // Copy the flattened output tensors to the outputs.
          for (const auto i : c10::irange(outputTensors.size())) {
            at::cuda::CUDAStreamGuard guard(ncclStreams[i]);
            for (const auto j : c10::irange(outputTensors[0].size())) {
              // See [Sync Streams].
              if (!avoidRecordStreams_) {
                c10::cuda::CUDACachingAllocator::recordStream(
                    outputTensors[i][j].storage().data_ptr(), ncclStreams[i]);
              }
              outputTensors[i][j].copy_(outputFlattened[i][j], true);
            }
          }
        },
        OpType::ALLGATHER,
        "nccl:all_gather");
  } else {
    const auto num_devices = outputTensors.size();
    const auto num_reduces = outputTensors[0].size();
    std::vector<c10::intrusive_ptr<Work>> works;
    startCoalescing();
    for (const auto i : c10::irange(num_reduces)) {
      std::vector<at::Tensor> inputs_multi_dev(num_devices);
      std::vector<at::Tensor> outputs_multi_dev(num_devices);
      for (const auto j : c10::irange(num_devices)) {
        // @lint-ignore CLANGTIDY
        outputs_multi_dev[j] = outputTensors[j][i];
        inputs_multi_dev[j] =
            // @lint-ignore CLANGTIDY
            i == (rank_ * num_devices + j) ? inputTensors[j]
                                           : outputs_multi_dev[j];
      }
      auto broadcastOpts = BroadcastOptions{
          static_cast<int64_t>(i / num_devices),
          static_cast<int64_t>(i % num_devices),
          opts.timeout};
      auto work =
          _broadcast_oop(outputs_multi_dev, inputs_multi_dev, broadcastOpts);
      works.push_back(work);
    }
    auto work = endCoalescing();
    return work;
  }
}

c10::intrusive_ptr<Work> ProcessGroupNCCL::allgather_coalesced(
    std::vector<std::vector<at::Tensor>>& /* unused */,
    std::vector<at::Tensor>& /* unused */,
    const AllgatherOptions& /* unused */) {
  C10_THROW_ERROR(
      NotImplementedError,
      "ProcessGroupNCCL does not support allgather_coalesced");
}

c10::intrusive_ptr<Work> ProcessGroupNCCL::allgather_into_tensor_coalesced(
    std::vector<at::Tensor>& outputs,
    std::vector<at::Tensor>& inputs,
    const AllgatherOptions& opts) {
  return collective(
      inputs,
      outputs,
      [&](at::Tensor& input,
          at::Tensor& output,
          ncclComm_t comm,
          at::cuda::CUDAStream& stream) {
        return ncclAllGather(
            input.data_ptr(),
            output.data_ptr(),
            input.numel(),
            getNcclDataType(input.scalar_type()),
            comm,
            stream.stream());
      },
      OpType::COALESCED,
      "nccl:all_gather_into_tensor_coalesced");
}

c10::intrusive_ptr<Work> ProcessGroupNCCL::reduce_scatter(
    std::vector<at::Tensor>& outputTensors,
    std::vector<std::vector<at::Tensor>>& inputTensors,
    const ReduceScatterOptions& opts) {
  check_gpu_tensors_different_devices(outputTensors);
  // @lint-ignore CLANGTIDY
  bool same_size = check_same_size(inputTensors.back());

  if (same_size) {
    // @lint-ignore CLANGTIDY
    auto tensor = outputTensors.back();

    int dev_in_group{0};
    auto inputFlattened =
        flatten_for_scatter_gather(inputTensors, outputTensors, size_);
    check_gpu_tensors_different_devices(inputFlattened);

    RECORD_PARAM_COMMS_DATA(
        static_cast<int>(
            this->getSequenceNumberForGroup() +
            1), // seq + 1 to match collective
        this->getID(),
        inputTensors, // inputTensors
        outputTensors, // outputTensors
        rank_, // rank
        "reduce_scatter", // colName
        tensor.numel() * this->getSize(), // inNelems
        tensor.numel(), // outNelems
        tensor.scalar_type(), // dType
        std::vector<int64_t>(), // inSplitSizes
        std::vector<int64_t>(), // outSplitSizes
        this->getSize()); // worldSize

    return collective(
        inputFlattened,
        outputTensors,
        [&](at::Tensor& input,
            at::Tensor& output,
            ncclComm_t comm,
            at::cuda::CUDAStream& stream) {
          if (!avoidRecordStreams_) {
            c10::cuda::CUDACachingAllocator::recordStream(
                output.storage().data_ptr(), stream);
          }
          const auto ncclDataType = getNcclDataType(input.scalar_type());
          const auto ncclReduceOp = getNcclReduceOp(
              opts.reduceOp, input, ncclDataType, comm, dev_in_group++);
          return ncclReduceScatter(
              input.data_ptr(),
              output.data_ptr(),
              output.numel(),
              ncclDataType,
              ncclReduceOp,
              comm,
              stream.stream());
        },
        [&](std::vector<at::cuda::CUDAStream>& ncclStreams,
            c10::intrusive_ptr<ProcessGroupNCCL::WorkNCCL>& work) {
          if (avoidRecordStreams_) {
            // We only need to stash inputTensors.
            //  - inputFlattened is stashed onto
            //  work->stashed_for_allocator_safety_
            //    in collective().
            //  - User-facing outputTensors is stashed onto work->outputs_ in
            //  collective(),
            //    and should also be held by the user until after waiting on
            //    work_.
            auto& v = work->stashed_for_allocator_safety_;
            for (const auto i : c10::irange(inputTensors.size())) {
              v->insert(
                  v->end(), inputTensors[i].begin(), inputTensors[i].end());
            }
          }

          // Copy the input tensors to the flattened inputs.
          for (const auto i : c10::irange(inputTensors.size())) {
            at::cuda::CUDAStreamGuard guard(ncclStreams[i]);
            for (const auto j : c10::irange(inputTensors[0].size())) {
              // See [Sync Streams].
              if (!avoidRecordStreams_) {
                c10::cuda::CUDACachingAllocator::recordStream(
                    inputTensors[i][j].storage().data_ptr(), ncclStreams[i]);
              }
              inputFlattened[i][j].copy_(inputTensors[i][j], true);
            }
          }
        },
        [&](std::vector<at::cuda::CUDAStream>&,
            c10::intrusive_ptr<ProcessGroupNCCL::WorkNCCL>& work) {},
        OpType::REDUCE_SCATTER,
        "nccl:reduce_scatter");
  } else {
    const auto num_devices = inputTensors.size();
    const auto num_reduces = inputTensors[0].size();
    std::vector<c10::intrusive_ptr<Work>> works;
    startCoalescing();
    for (const auto i : c10::irange(num_reduces)) {
      std::vector<at::Tensor> inputs_multi_dev(num_devices);
      std::vector<at::Tensor> outputs_multi_dev(num_devices);
      for (const auto j : c10::irange(num_devices)) {
        // @lint-ignore CLANGTIDY
        inputs_multi_dev[j] = inputTensors[j][i];
        outputs_multi_dev[j] =
            // @lint-ignore CLANGTIDY
            i == (rank_ * num_devices + j) ? outputTensors[j]
                                           : inputs_multi_dev[j];
      }
      auto reduceOpts = ReduceOptions{
          opts.reduceOp,
          static_cast<int64_t>(i / num_devices),
          static_cast<int64_t>(i % num_devices),
          opts.timeout};
      auto work = _reduce_oop(outputs_multi_dev, inputs_multi_dev, reduceOpts);
      works.push_back(work);
    }
    auto work = endCoalescing();
    return work;
  }
}

c10::intrusive_ptr<Work> ProcessGroupNCCL::_reduce_scatter_base(
    at::Tensor& outputTensor,
    at::Tensor& inputTensor,
    const ReduceScatterOptions& opts) {
  if (inputTensor.dtype() != outputTensor.dtype()) {
    C10_THROW_ERROR(
        TypeError, "input tensor must be the same type as the output tensor.");
  }

  if (inputTensor.numel() != outputTensor.numel() * size_) {
    C10_THROW_ERROR(
        ValueError,
        "input tensor must be the same size as output size times world size");
  }

  // @lint-ignore CLANGTIDY
  const auto& tensor = outputTensor;
  RECORD_PARAM_COMMS_DATA(
      static_cast<int>(
          this->getSequenceNumberForGroup() + 1), // seq + 1 to match collective
      this->getID(),
      inputTensor, // inputTensor
      outputTensor, // outputTensor
      rank_, // rank
      "_reduce_scatter_base", // colName
      inputTensor.numel(), // inNelems
      tensor.numel(), // outNelems
      tensor.scalar_type(), // dtype
      std::vector<int64_t>(), // inSplitSizes
      std::vector<int64_t>(), // outSplitSizes
      this->getSize()); // worldSize

  auto inputs = std::vector<at::Tensor>{inputTensor};
  auto outputs = std::vector<at::Tensor>{outputTensor};

  int dev_in_group = 0;
  // avoidRecordStreams_ note: collective() will stash inputs and outputs.
  // Note 2: for asyncOp = false, we don't want to record streams because we
  // know that the NCCL stream will join back to the "current" stream right
  // after this op. So we might just as well keep the stream ownership of the
  // input/output tensors unchanged. The benefit would be that the
  // allocation/free of the tensors would look deterministic to the "current"
  // stream so that the caching allocator can reuse memory pool for this stream
  // in a clever way. This setting is added for libraries like FSDP which uses
  // `reduce_scatter_tensor`.
  bool avoidRecordStreams = avoidRecordStreams_ || (!opts.asyncOp);

  return collective(
      inputs,
      outputs,
      [&](at::Tensor& input,
          at::Tensor& output,
          ncclComm_t comm,
          at::cuda::CUDAStream& stream) {
        if (!avoidRecordStreams) {
          c10::cuda::CUDACachingAllocator::recordStream(
              output.storage().data_ptr(), stream);
        }
        auto ncclDataType = getNcclDataType(input.scalar_type());
        auto ncclReduceOp = getNcclReduceOp(
            opts.reduceOp, input, ncclDataType, comm, dev_in_group++);
        return ncclReduceScatter(
            input.data_ptr(),
            output.data_ptr(),
            output.numel(),
            ncclDataType,
            ncclReduceOp,
            comm,
            stream.stream());
      },
      OpType::_REDUCE_SCATTER_BASE,
      "nccl:_reduce_scatter_base",
      avoidRecordStreams);
}

c10::intrusive_ptr<Work> ProcessGroupNCCL::reduce_scatter_tensor_coalesced(
    std::vector<at::Tensor>& outputs,
    std::vector<at::Tensor>& inputs,
    const ReduceScatterOptions& opts) {
  return collective(
      inputs,
      outputs,
      [&](at::Tensor& input,
          at::Tensor& output,
          ncclComm_t comm,
          at::cuda::CUDAStream& stream) {
        if (!avoidRecordStreams_) {
          c10::cuda::CUDACachingAllocator::recordStream(
              output.storage().data_ptr(), stream);
        }
        auto ncclDataType = getNcclDataType(input.scalar_type());
        auto ncclReduceOp = getNcclReduceOp(
            opts.reduceOp, input, ncclDataType, comm, /*dev_in_group=*/0);
        return ncclReduceScatter(
            input.data_ptr(),
            output.data_ptr(),
            output.numel(),
            ncclDataType,
            ncclReduceOp,
            comm,
            stream.stream());
      },
      OpType::COALESCED,
      "nccl:reduce_scatter_tensor_coalesced");
}

c10::intrusive_ptr<Work> ProcessGroupNCCL::barrier(const BarrierOptions& opts) {
  RECORD_PARAM_COMMS(
      static_cast<int>(
          this->getSequenceNumberForGroup() + 1), // seq + 1 to match collective
      this->getID(),
      rank_, // rank
      "barrier", // colName
      0, // inNelems
      0, // outNelems
      at::kByte, // dType
      std::vector<int64_t>(), // inSplitSizes
      std::vector<int64_t>(), // outSplitSizes
      this->getSize()); // worldSize

  std::vector<at::Device> devices;

  // Use user defined GPU device ids if provided
  if (!opts.device_ids.empty()) {
    for (auto device : opts.device_ids) {
      devices.emplace_back(at::DeviceType::CUDA, device);
    }
  } else if (usedDeviceIdxs_.empty()) {
    // This means there is not yet a NCCL collective being called
    // Here we have to use the best guesses and will use a single GPU to call
    // allreduce to achieve barrier.
    // In case the multiple processes fall into the same node, we use rank to
    // ensure that each process is on a different GPU
    auto numGPUs = at::cuda::getNumGPUs();
    int16_t deviceIdx = static_cast<int16_t>(rank_ % numGPUs);
    LOG(INFO) << c10::str(
        "Rank ",
        this->getRank(),
        " using GPU ",
        deviceIdx,
        " to perform barrier as devices used by this process are currently unknown. ",
        "This can potentially cause a hang if this rank to GPU mapping is incorrect.",
        "Specify device_ids in barrier() to force use of a particular device.");
    devices.emplace_back(guessDeviceForRank());
  } else {
    for (auto usedDeviceIdx : usedDeviceIdxs_) {
      devices.emplace_back(at::DeviceType::CUDA, usedDeviceIdx);
    }
  }

  std::vector<at::Tensor> barrierTensors;
  barrierTensors.reserve(devices.size());

  at::cuda::OptionalCUDAGuard gpuGuard;
  for (auto& device : devices) {
    gpuGuard.set_index(device.index());
    barrierTensors.push_back(at::empty(
        {1},
        at::TensorOptions().device(at::DeviceType::CUDA).dtype(at::kByte)));
  }

  // All reduce to achieve the barrier
  auto work = allreduce(barrierTensors);

  // Work will take over barrierTensors
  auto ncclWork = dynamic_cast<ProcessGroupNCCL::WorkNCCL*>(work.get());
  TORCH_CHECK(ncclWork);
  ncclWork->barrierTensors_ = std::move(barrierTensors);

  return work;
}

#ifdef ENABLE_NCCL_P2P_SUPPORT
c10::intrusive_ptr<Work> ProcessGroupNCCL::alltoall_base(
    at::Tensor& outputTensor,
    at::Tensor& inputTensor,
    std::vector<int64_t>& outputSplitSizes,
    std::vector<int64_t>& inputSplitSizes,
    const AllToAllOptions& /* unused */) {
  check_gpu_single_tensor(outputTensor, true);
  check_gpu_single_tensor(inputTensor, true);
  if (outputSplitSizes.size() == 0 && inputSplitSizes.size() == 0) {
    std::vector<at::Tensor> inputTensors = {inputTensor};
    std::vector<at::Tensor> outputTensors = {outputTensor};

    RECORD_PARAM_COMMS_DATA(
        static_cast<int>(
            this->getSequenceNumberForGroup() +
            1), // seq + 1 to match collective
        this->getID(),
        inputTensor, // inputTensor
        outputTensor, // outputTensor
        rank_, // rank
        "all_to_all", // colName
        inputTensor.numel(), // inNelems
        outputTensor.numel(), // outNelems
        inputTensor.scalar_type(), // dType
        std::vector<int64_t>(), // inSplitSizes
        std::vector<int64_t>(), // outSplitSizes
        this->getSize()); // worldSize

    // avoidRecordStreams_ note: collective() will stash inputTensors and
    // outputTensors.
    return collective(
        inputTensors,
        outputTensors,
        [&](at::Tensor& input,
            at::Tensor& output,
            ncclComm_t comm,
            at::cuda::CUDAStream& stream) {
          // See [Sync Streams].
          if (!avoidRecordStreams_) {
            c10::cuda::CUDACachingAllocator::recordStream(
                output.storage().data_ptr(), stream);
          }
          torch::cuda::nccl::all2all_single_equal_split(
              input, output, this->getSize(), comm, stream);
          return ncclSuccess;
        },
        OpType::ALLTOALL_BASE,
        "nccl:all_to_all");
  } else {
    c10d::checkSplitSizes(inputSplitSizes, inputTensor, size_);
    c10d::checkSplitSizes(outputSplitSizes, outputTensor, size_);
    std::vector<at::Tensor> inputTensors = {inputTensor};
    std::vector<at::Tensor> outputTensors = {outputTensor};

    RECORD_PARAM_COMMS_DATA(
        static_cast<int>(
            this->getSequenceNumberForGroup() +
            1), // seq + 1 to match collective
        this->getID(),
        inputTensor, // inputTensor
        outputTensor, // outputTensor
        rank_, // rank
        "all_to_allv", // colName
        inputTensor.numel(), // inNelems
        outputTensor.numel(), // outNelems
        inputTensor.scalar_type(), // dType
        inputSplitSizes, // inSplitSizes
        outputSplitSizes, // outSplitSizes
        this->getSize()); // worldSize

    // avoidRecordStreams_ note: collective() will stash inputTensors and
    // outputTensors.
    return collective(
        inputTensors,
        outputTensors,
        [&](at::Tensor& input,
            at::Tensor& output,
            ncclComm_t comm,
            at::cuda::CUDAStream& stream) {
          std::vector<size_t> send_lengths(size_);
          std::vector<size_t> recv_lengths(size_);
          std::vector<size_t> send_offsets(size_);
          std::vector<size_t> recv_offsets(size_);
          c10d::computeLengthsAndOffsets(
              inputSplitSizes, input, &send_lengths, &send_offsets);
          c10d::computeLengthsAndOffsets(
              outputSplitSizes, output, &recv_lengths, &recv_offsets);
          // See [Sync Streams].
          if (!avoidRecordStreams_) {
            c10::cuda::CUDACachingAllocator::recordStream(
                output.storage().data_ptr(), stream);
          }
          torch::cuda::nccl::all2all_single_unequal_split(
              input.data_ptr(),
              send_lengths.data(),
              send_offsets.data(),
              output.data_ptr(),
              recv_lengths.data(),
              recv_offsets.data(),
              input.element_size(),
              input.scalar_type(),
              comm,
              stream);
          return ncclSuccess;
        },
        OpType::ALLTOALL_BASE,
        "nccl:all_to_all");
  }
}

c10::intrusive_ptr<Work> ProcessGroupNCCL::alltoall(
    std::vector<at::Tensor>& outputTensors,
    std::vector<at::Tensor>& inputTensors,
    const AllToAllOptions& /* unused */) {
  std::vector<int64_t> inSplitSizes;
  std::vector<int64_t> outSplitSizes;
  int64_t total_numel = 0;

  auto device = outputTensors[0].device();
  for (const auto r : c10::irange(outputTensors.size())) {
    check_gpu_single_tensor(outputTensors[r], true);
    check_gpu_single_tensor(inputTensors[r], true);
    TORCH_CHECK(
        device == outputTensors[r].device() &&
            device == inputTensors[r].device(),
        "Tensors must be on the same device")
    inSplitSizes.push_back(inputTensors[r].numel());
    outSplitSizes.push_back(outputTensors[r].numel());
    total_numel += inputTensors[r].numel();
  }

  RECORD_PARAM_COMMS_DATA(
      static_cast<int>(
          this->getSequenceNumberForGroup() + 1), // seq + 1 to match collective
      this->getID(),
      inputTensors, // inputTensors
      outputTensors, // outputTensors
      rank_, // rank
      "all_to_all", // colName
      total_numel, // inNelems
      total_numel, // outNelems
      inputTensors.front().scalar_type(), // dType
      inSplitSizes, // inSplitSizes
      outSplitSizes, // outSplitSizes
      this->getSize()); // worldSize

  std::vector<at::Tensor> inputTensor0 = {inputTensors[0]};
  std::vector<at::Tensor> outputTensor0 = {outputTensors[0]};
  return collective(
      inputTensor0,
      outputTensor0,
      [&](at::Tensor& /* unused */,
          at::Tensor& /* unused */,
          ncclComm_t comm,
          at::cuda::CUDAStream& stream) {
        torch::cuda::nccl::all2all(outputTensors, inputTensors, comm, stream);
        return ncclSuccess;
      },
      [&](std::vector<at::cuda::CUDAStream>&,
          c10::intrusive_ptr<ProcessGroupNCCL::WorkNCCL>& work) {
        if (avoidRecordStreams_) {
          // inputTensor0 and outputTensor0 are stashed redundantly by
          // collective(), but that's ok.
          auto& v = work->stashed_for_allocator_safety_;
          v->insert(v->end(), inputTensors.begin(), inputTensors.end());
          v->insert(v->end(), outputTensors.begin(), outputTensors.end());
        }
      },
      [](std::vector<at::cuda::CUDAStream>&,
         c10::intrusive_ptr<ProcessGroupNCCL::WorkNCCL>& work) {},
      OpType::ALLTOALL,
      "nccl:all_to_all");
}

c10::intrusive_ptr<Work> ProcessGroupNCCL::send(
    std::vector<at::Tensor>& tensors,
    int dstRank,
    int /* unused */) {
  check_gpu_tensors_different_devices(tensors, true);

  // @lint-ignore CLANGTIDY
  auto tensor = tensors.back();
  RECORD_PARAM_COMMS_DATA(
      static_cast<int>(
          this->getSequenceNumberForGroup() + 1), // seq + 1 to match collective
      this->getID(),
      tensors, // inputTensors
      tensors, // outputTensors
      dstRank, // dst rank
      "send", // colName
      tensor.numel(), // inNelems
      tensor.numel(), // outNelems
      tensor.scalar_type(), // dType
      std::vector<int64_t>(), // inSplitSizes
      std::vector<int64_t>(), // outSplitSizes
      this->getSize()); // worldSize

  auto ret = pointToPoint(
      tensors,
      [&](at::Tensor& input,
          ncclComm_t comm,
          at::cuda::CUDAStream& stream,
          int dst) {
        torch::cuda::nccl::send(input, comm, stream, dst);
        return ncclSuccess;
      },
      dstRank,
      OpType::SEND,
      c10::str("nccl:send ", rank_, "->", dstRank).c_str());
  return ret;
}

c10::intrusive_ptr<Work> ProcessGroupNCCL::recv(
    std::vector<at::Tensor>& tensors,
    int srcRank,
    int /* unused */) {
  check_gpu_tensors_different_devices(tensors, true);

  // @lint-ignore CLANGTIDY
  auto tensor = tensors.back();
  RECORD_PARAM_COMMS_DATA(
      static_cast<int>(
          this->getSequenceNumberForGroup() + 1), // seq + 1 to match collective
      this->getID(),
      tensors, // inputTensors
      tensors, // outputTensors
      srcRank, // src rank
      "recv", // colName
      tensor.numel(), // inNelems
      tensor.numel(), // outNelems
      tensor.scalar_type(), // dType
      std::vector<int64_t>(), // inSplitSizes
      std::vector<int64_t>(), // outSplitSizes
      this->getSize()); // worldSize

  auto ret = pointToPoint(
      tensors,
      [&](at::Tensor& output,
          ncclComm_t comm,
          at::cuda::CUDAStream& stream,
          int src) {
        torch::cuda::nccl::recv(output, comm, stream, src);
        return ncclSuccess;
      },
      srcRank,
      OpType::RECV,
      c10::str("nccl:recv ", rank_, "<-", srcRank).c_str());
  return ret;
}
#else
c10::intrusive_ptr<Work> ProcessGroupNCCL::alltoall_base(
    at::Tensor& /* unused */,
    at::Tensor& /* unused */,
    std::vector<int64_t>& /* unused */,
    std::vector<int64_t>& /* unused */,
    const AllToAllOptions& /* unused */) {
  C10_THROW_ERROR(
      NotImplementedError,
      "ProcessGroupNCCL only supports alltoall* for NCCL lib version >= 2.7.0");
}

c10::intrusive_ptr<Work> ProcessGroupNCCL::alltoall(
    std::vector<at::Tensor>& /* unused */,
    std::vector<at::Tensor>& /* unused */,
    const AllToAllOptions& /* unused */) {
  C10_THROW_ERROR(
      NotImplementedError,
      "ProcessGroupNCCL only supports alltoall* for NCCL lib version >= 2.7.0");
}

c10::intrusive_ptr<Work> ProcessGroupNCCL::send(
    std::vector<at::Tensor>& /* unused */,
    int /* unused */,
    int /* unused */) {
  C10_THROW_ERROR(
      NotImplementedError,
      "ProcessGroupNCCL only supports send for NCCL lib version >= 2.7.0");
}

c10::intrusive_ptr<Work> ProcessGroupNCCL::recv(
    std::vector<at::Tensor>& /* unused */,
    int /* unused */,
    int /* unused */) {
  C10_THROW_ERROR(
      NotImplementedError,
      "ProcessGroupNCCL only supports recv for NCCL lib version >= 2.7.0");
}
#endif

void ProcessGroupNCCL::groupStart() {
#if defined(NCCL_MAJOR) && (NCCL_MAJOR >= 2)
  C10D_NCCL_CHECK(ncclGroupStart(), c10::nullopt);
#endif
  ++ncclActiveGroupCounter_;
}

void ProcessGroupNCCL::groupEnd() {
#if defined(NCCL_MAJOR) && (NCCL_MAJOR >= 2)
#ifndef NCCL_HAS_COMM_NONBLOCKING
  C10D_NCCL_CHECK(ncclGroupEnd(), c10::nullopt);
#else
  if (!nccl_use_nonblocking()) {
    C10D_NCCL_CHECK(ncclGroupEnd(), c10::nullopt);
  } else {
    TORCH_WARN(
        "ProcessGroupNCCL::groupEnd() called in nonblocking communicator mode without involved communicators specified; gathering all mapped communicators...");
    std::unique_lock<std::mutex> lock(mutex_);
    std::vector<std::shared_ptr<NCCLComm>> ncclComms_;
    for (auto& it : devNCCLCommMap_) {
      ncclComms_.insert(ncclComms_.end(), it.second.begin(), it.second.end());
    }
    C10D_NCCL_CHECK_TIMEOUT_GROUPEND(ncclGroupEnd(), ncclComms_, c10::nullopt);
  }
#endif
#endif
  --ncclActiveGroupCounter_;
}

void ProcessGroupNCCL::groupEndNonblocking(
    std::vector<std::shared_ptr<NCCLComm>> comms) {
#if defined(NCCL_MAJOR) && (NCCL_MAJOR >= 2)
#ifndef NCCL_HAS_COMM_NONBLOCKING
  C10D_NCCL_CHECK(ncclGroupEnd(), c10::nullopt);
#else
  if (!nccl_use_nonblocking()) {
    C10D_NCCL_CHECK(ncclGroupEnd(), c10::nullopt);
  } else {
    C10D_NCCL_CHECK_TIMEOUT_GROUPEND(ncclGroupEnd(), comms, c10::nullopt);
  }
#endif
#endif
  --ncclActiveGroupCounter_;
}

c10::intrusive_ptr<Work> ProcessGroupNCCL::gather(
    std::vector<std::vector<at::Tensor>>& outputTensors,
    std::vector<at::Tensor>& inputTensors,
    const GatherOptions& opts) {
  static auto invalidArgument = [](const std::string& msg) {
    C10_THROW_ERROR(ValueError, "ProcessGroupNCCL::gather: " + msg);
  };

  assertRootRank(invalidArgument, opts.rootRank, size_);
  check_gpu_tensors_different_devices(inputTensors, true);
  assertSingleElementInput(invalidArgument, inputTensors);

  // @lint-ignore CLANGTIDY
  auto tensor = inputTensors.back();

  std::vector<at::Tensor> outputs;

  if (getRank() == opts.rootRank) {
    if (outputTensors.size() != 1) {
      std::stringstream ss;
      ss << "requires a single-element output list containing a list with "
         << getSize() << " tensors.";
      invalidArgument(ss.str());
    } else if (outputTensors[0].size() != static_cast<size_t>(getSize())) {
      std::stringstream ss;
      ss << "Incorrect output list size " << outputTensors[0].size()
         << ". Output list size should be " << getSize()
         << ", same as size of the process group.";
      invalidArgument(ss.str());
    }

    const auto& options = inputTensors[0].options();
    const auto& sizes = inputTensors[0].sizes();
    assertTypeAndSizesMatch(invalidArgument, outputTensors[0], options, sizes);
    outputs = outputTensors[0];
  } else {
    // if not in the root rank, initialize outputs as empty list
    if (outputTensors.size() != 0) {
      invalidArgument("requires empty output on non-root");
    }
    outputs = {};
    // append a empty tensor to the list, we don't use it but the
    // `collective` template function requires it to invoke its function
    outputs.emplace_back();
  }

  RECORD_PARAM_COMMS_DATA(
      static_cast<int>(
          this->getSequenceNumberForGroup() + 1), // seq + 1 to match collective
      this->getID(),
      inputTensors, // inputTensors
      outputTensors, // outputTensors
      opts.rootRank, // root rank
      "gather", // colName
      tensor.numel(), // inNelems
      tensor.numel() * this->getSize(), // outNelems
      tensor.scalar_type(), // dType
      std::vector<int64_t>(), // inSplitSizes
      std::vector<int64_t>(), // outSplitSize
      this->getSize()); // worldSize

  // avoidRecordStreams_ note: collective() will stash inputTensors and
  // outputs, which == outputTensors[0] on the root rank where it matters.
  return collective(
      inputTensors,
      outputs,
      [&](at::Tensor& /* unused */,
          at::Tensor& /* unused */,
          ncclComm_t comm,
          at::cuda::CUDAStream& stream) {
        const auto root = opts.rootRank;
        if (getRank() == root) {
          if (!avoidRecordStreams_) {
            for (auto output : outputs) {
              c10::cuda::CUDACachingAllocator::recordStream(
                  output.storage().data_ptr(), stream);
            }
          }
        }
        torch::cuda::nccl::gather(inputTensors[0], outputs, comm, stream, root);
        return ncclSuccess;
      },
      OpType::GATHER,
      "nccl:gather");
}

c10::intrusive_ptr<Work> ProcessGroupNCCL::scatter(
    std::vector<at::Tensor>& outputTensors,
    std::vector<std::vector<at::Tensor>>& inputTensors,
    const ScatterOptions& opts) {
  static auto invalidArgument = [](const std::string& msg) {
    C10_THROW_ERROR(ValueError, "ProcessGroupNCCL::scatter: " + msg);
  };

  assertRootRank(invalidArgument, opts.rootRank, size_);
  check_gpu_tensors_different_devices(outputTensors, true);
  assertSingleElementInput(invalidArgument, outputTensors);

  // @lint-ignore CLANGTIDY
  auto tensor = outputTensors.back();

  std::vector<at::Tensor> inputs;

  if (getRank() == opts.rootRank) {
    if (inputTensors.size() != 1) {
      std::stringstream ss;
      ss << "requires a single-element input list containing a list with "
         << getSize() << " tensors.";
      invalidArgument(ss.str());
    } else if (inputTensors[0].size() != static_cast<size_t>(getSize())) {
      std::stringstream ss;
      ss << "Incorrect input list size " << inputTensors[0].size()
         << ". Input list size should be " << getSize()
         << ", same as size of the process group.";
      invalidArgument(ss.str());
    }

    const auto& options = outputTensors[0].options();
    const auto& sizes = outputTensors[0].sizes();
    assertTypeAndSizesMatch(invalidArgument, inputTensors[0], options, sizes);
    inputs = inputTensors[0];
  } else {
    // if not in the root rank, initialize inputTensors as empty place holder
    // with an empty list
    if (inputTensors.size() != 0) {
      invalidArgument("requires empty input on non-root");
    }
    inputs = {};
    // append a empty tensor to the list, we don't use it but the
    // `collective` template function requires it to invoke its function
    inputs.emplace_back();
  }

  RECORD_PARAM_COMMS_DATA(
      static_cast<int>(
          this->getSequenceNumberForGroup() + 1), // seq + 1 to match collective
      this->getID(),
      inputTensors, // inputTensors
      outputTensors, // outputTensors
      opts.rootRank, // root rank
      "scatter", // colName
      tensor.numel(), // inNelems
      tensor.numel() * this->getSize(), // outNelems
      tensor.scalar_type(), // dType
      std::vector<int64_t>(), // inSplitSizes
      std::vector<int64_t>(), // outSplitSize
      this->getSize()); // worldSize

  // avoidRecordStreams_ note: collective() will stash outputTensors and
  // inputs, which == inputTensors[0] on the root rank where it matters.
  bool avoidRecordStreams = avoidRecordStreams_ || (!opts.asyncOp);

  return collective(
      outputTensors,
      inputs,
      [&](at::Tensor& /* unused */,
          at::Tensor& /* unused */,
          ncclComm_t comm,
          at::cuda::CUDAStream& stream) {
        const auto root = opts.rootRank;
        if (getRank() == root) {
          if (!avoidRecordStreams) {
            for (auto input : inputs) {
              c10::cuda::CUDACachingAllocator::recordStream(
                  input.storage().data_ptr(), stream);
            }
          }
        }
        torch::cuda::nccl::scatter(
            inputs, outputTensors[0], comm, stream, root);
        return ncclSuccess;
      },
      OpType::SCATTER,
      "nccl:scatter",
      avoidRecordStreams);
}

c10::intrusive_ptr<Work> ProcessGroupNCCL::recvAnysource(
    std::vector<at::Tensor>& /* unused */,
    int /* unused */) {
  C10_THROW_ERROR(
      NotImplementedError, "ProcessGroupNCCL does not support recvAnysource");
}

c10::intrusive_ptr<Work> ProcessGroupNCCL::_allgather_base(
    at::Tensor& output_tensor,
    at::Tensor& input_tensor,
    const AllgatherOptions& opts) {
  check_gpu_single_tensor(input_tensor);
  check_gpu_single_tensor(output_tensor);

  if (input_tensor.dtype() != output_tensor.dtype()) {
    C10_THROW_ERROR(
        TypeError, "output tensor must have the same type as input tensor");
  }

  if (input_tensor.numel() * size_ != output_tensor.numel()) {
    C10_THROW_ERROR(
        ValueError,
        "output tensor size must be equal to world_size times input tensor size");
  }

  // @lint-ignore CLANGTIDY
  const auto& tensor = output_tensor;
  RECORD_PARAM_COMMS_DATA(
      static_cast<int>(
          this->getSequenceNumberForGroup() + 1), // seq + 1 to match collective
      this->getID(),
      input_tensor, // inputTensors
      output_tensor, // outputTensors
      rank_, // rank
      "_allgather_base", // colName
      input_tensor.numel(), // inNelems
      tensor.numel(), // outNelems
      tensor.scalar_type(), // dType
      std::vector<int64_t>(), // inSplitSizes
      std::vector<int64_t>(), // outSplitSize
      this->getSize()); // worldSize

  // just a wrapper to fit the collective interface
  auto inputs = std::vector<at::Tensor>{input_tensor};
  auto outputs = std::vector<at::Tensor>{output_tensor};

  // avoidRecordStreams_ note: collective() will stash inputs and outputs.
  // Note 2: for asyncOp = false, we don't want to record streams because we
  // know that the NCCL stream will join back to the "current" stream right
  // after this op. So we might just as well keep the stream ownership of the
  // input/output tensors unchanged. The benefit would be that the
  // allocation/free of the tensors would look deterministic to the "current"
  // stream so that the caching allocator can reuse memory pool for this stream
  // in a clever way. This setting is added for libraries like FSDP which uses
  // `all_gather_into_tensor`.
  bool avoidRecordStreams = avoidRecordStreams_ || (!opts.asyncOp);

  return collective(
      inputs,
      outputs,
      [&](at::Tensor& input,
          at::Tensor& output,
          ncclComm_t comm,
          at::cuda::CUDAStream& stream) {
        if (!avoidRecordStreams) {
          c10::cuda::CUDACachingAllocator::recordStream(
              output.storage().data_ptr(), stream);
        }
        return ncclAllGather(
            input.data_ptr(),
            output.data_ptr(),
            input.numel(),
            getNcclDataType(input.scalar_type()),
            comm,
            stream.stream());
      },
      OpType::_ALLGATHER_BASE,
      "nccl:_all_gather_base",
      avoidRecordStreams);
}

} // namespace c10d

#endif // USE_C10D_NCCL<|MERGE_RESOLUTION|>--- conflicted
+++ resolved
@@ -644,7 +644,7 @@
       static_cast<int>(devices_.size())); // worldSize
   synchronizeInternal(timeout);
   // Always return true, because abort API is not implemented.
-  if (parseEnvVarFlag(TORCH_NCCL_COLLECTIVE_HASH_DEBUG)) {
+  if (debug_level() == DebugLevel::Detail) {
     auto hashValue = hashTensors(*outputs_);
     auto numel = getTensorsNumel(*outputs_);
     PRINT_COLLECTIVE_HASH_SIGNATURE(
@@ -727,18 +727,11 @@
   dumpOnTimeout_ = getCvarBool(TORCH_NCCL_DUMP_ON_TIMEOUT, false) ||
       (dist_debug_level_ >= DebugLevel::Detail);
   heartbeat_ = 1ULL;
-<<<<<<< HEAD
-  monitorThreadEnabled_.store(parseEnvVarFlag(TORCH_NCCL_ENABLE_MONITORING));
-  heartbeatTimeoutInSec_ = parseEnvVarIntDefault(
-      TORCH_NCCL_HEARTBEAT_TIMEOUT_SEC, 60 * 2 /*2 Mins*/);
-  enableCollecticeHashDebug_ =
-      parseEnvVarFlag(TORCH_NCCL_COLLECTIVE_HASH_DEBUG);
-=======
   monitorThreadEnabled_.store(getCvarBool(TORCH_NCCL_ENABLE_MONITORING, true));
   heartbeatTimeoutInSec_ =
       getCvarInt(TORCH_NCCL_HEARTBEAT_TIMEOUT_SEC, 60 * 2 /*2 Mins*/);
   ncclTraceBufferSize_ = getCvarInt(TORCH_NCCL_TRACE_BUFFER_SIZE, 0);
->>>>>>> 59252401
+  enableCollecticeHashDebug_ = (debug_level() == DebugLevel::Detail);
 #ifdef ENABLE_NCCL_ERROR_CHECKING
   enableTiming_.store(
       getCvarBool(TORCH_NCCL_ENABLE_TIMING, false) || desyncDebug_);
