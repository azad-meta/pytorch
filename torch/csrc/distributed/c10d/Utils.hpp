#pragma once

#include <ATen/ATen.h>
#include <c10/util/Exception.h>
#include <c10/util/accumulate.h>
#include <c10/util/irange.h>
#include <torch/csrc/distributed/c10d/Types.hpp>

#ifdef _WIN32
#include <winsock2.h>
#include <ws2tcpip.h>
typedef SSIZE_T ssize_t;
#pragma comment(lib, "Ws2_32.lib")
#else
#include <fcntl.h>
#include <netdb.h>
#include <sys/poll.h>
#include <sys/socket.h>
#include <unistd.h>
#endif

#include <sys/types.h>

#include <chrono>
#include <cstdint>
#include <cstdlib>
#include <functional>
#include <limits>
#include <string>
#include <system_error>
#include <tuple>
#include <vector>

namespace c10d {

<<<<<<< HEAD
TORCH_API std::string parse_env(const char* env_var_name);

TORCH_API size_t hashTensors(const std::vector<at::Tensor>& tensors);

TORCH_API size_t getTensorsNumel(const std::vector<at::Tensor>& tensors);

=======
>>>>>>> 59252401
// Retrieve tensor shapes from a given tensor.
TORCH_API std::vector<at::Tensor> getTensorShapes(
    const std::vector<at::Tensor>& tensors);

// Use -2 to represent unset state of env vars
#define C10D_ENV_NOT_SET -2

// Turns at::IntArrayRef into "(1, 2, 3, 4)".
inline std::string toString(at::IntArrayRef l) {
  std::stringstream ss;
  ss << "(";
  for (const auto i : c10::irange(l.size())) {
    if (i > 0) {
      ss << ", ";
    }
    ss << l[i];
  }
  ss << ")";
  return ss.str();
}

inline std::string toString(const c10::Layout& layout) {
  std::stringstream ss;
  ss << layout;
  return ss.str();
}

inline void assertSameType(
    const at::DeprecatedTypeProperties& type,
    const std::vector<at::Tensor>& tensors) {
  for (const auto i : c10::irange(tensors.size())) {
    if (!tensors[i].options().type_equal(type.options())) {
      const std::string expected = type.toString();
      const std::string actual = tensors[i].toString();
      throw std::invalid_argument(
          "mixed types (" + expected + " and " + actual + ")");
    }
  }
}

inline std::vector<std::string> split(
    char separator,
    const std::string& string) {
  std::vector<std::string> pieces;
  std::stringstream ss(string);
  std::string item;
  while (std::getline(ss, item, separator)) {
    pieces.push_back(std::move(item));
  }
  return pieces;
}

inline std::string getCvarString(
    const std::vector<std::string>& env,
    const char* def) {
  const char* ret = def;

  if (env.empty()) {
    TORCH_CHECK(false, "No environment variables passed");
    return ret;
  }

  /* parse environment variable in reverse order, so the early
   * versions of a variable get higher priority than the latter
   * versions of the same variable */
  for (int i = env.size() - 1; i >= 0; i--) {
    const char* val = std::getenv(env[i].c_str());
    if (val == nullptr) {
      continue;
    } else if (i) {
      TORCH_WARN(
          "Environment variable " + env[i] + " is deprecated; use " + env[0] +
          " instead");
    }

    ret = val;
  }

  return ret;
}

inline int getCvarInt(const std::vector<std::string>& env, int def) {
  int ret = def;

  if (env.empty()) {
    TORCH_CHECK(false, "No environment variables passed");
    return ret;
  }

  /* parse environment variable in reverse order, so the early
   * versions of a variable get higher priority than the latter
   * versions of the same variable */
  for (int i = env.size() - 1; i >= 0; i--) {
    char* val = std::getenv(env[i].c_str());
    if (val == nullptr) {
      continue;
    } else if (i) {
      TORCH_WARN(
          "Environment variable " + env[i] + " is deprecated; use " + env[0] +
          " instead");
    }

    try {
      ret = std::stoi(val);
    } catch (std::exception& e) {
      TORCH_CHECK(false, "Invalid value for environment variable: " + env[i]);
    }
  }

  return ret;
}

inline bool getCvarBool(const std::vector<std::string>& env, bool def) {
  bool ret = def;

  if (env.empty()) {
    TORCH_CHECK(false, "No environment variables passed");
    return ret;
  }

  /* parse environment variable in reverse order, so the early
   * versions of a variable get higher priority than the latter
   * versions of the same variable */
  for (int i = env.size() - 1; i >= 0; i--) {
    char* val_ = std::getenv(env[i].c_str());
    if (val_ == nullptr) {
      continue;
    } else if (i) {
      TORCH_WARN(
          "Environment variable " + env[i] + " is deprecated; use " + env[0] +
          " instead");
    }

    std::string val = std::string(val_);
    for (auto& x : val) {
      x = std::tolower(x);
    }

    if (val == "y" || val == "yes" || val == "1" || val == "t" ||
        val == "true") {
      ret = true;
    } else if (
        val == "n" || val == "no" || val == "0" || val == "f" ||
        val == "false") {
      ret = false;
    } else {
      TORCH_CHECK(false, "Invalid value for environment variable: " + env[i]);
      return ret;
    }
  }

  return ret;
}

inline void assertSameSizes(
    const at::IntArrayRef& sizes,
    const std::vector<at::Tensor>& tensors) {
  for (const auto i : c10::irange(tensors.size())) {
    if (!tensors[i].sizes().equals(sizes)) {
      const auto expected = toString(sizes);
      const auto actual = toString(tensors[i].sizes());
      throw std::invalid_argument(
          "mixed sizes (" + expected + " and " + actual + ")");
    }
  }
}

inline void assertSameSizeAndType(const std::vector<at::Tensor>& tensors) {
  // Ensure we have at least one tensor
  if (tensors.empty()) {
    throw std::invalid_argument("argument is empty");
  }

  // Ensure all tensors have identical type and shape
  auto options = tensors[0].options();
  auto sizes = tensors[0].sizes();
  for (const auto i : c10::irange(1, tensors.size())) {
    if (!tensors[i].options().type_equal(options)) {
      const auto expected = toString(options);
      const auto actual = toString(tensors[i].options());
      throw std::invalid_argument(
          "argument contains mixed types (" + expected + " and " + actual +
          ")");
    }
    if (!tensors[i].sizes().equals(sizes)) {
      const auto expected = toString(sizes);
      const auto actual = toString(tensors[i].sizes());
      throw std::invalid_argument(
          "argument contains mixed sizes (" + expected + " and " + actual +
          ")");
    }
  }
}

inline void assertTypeMatch(
    std::function<void(const std::string&)> fn,
    const at::DeprecatedTypeProperties& type,
    const at::ArrayRef<at::Tensor> tensors,
    size_t index) {
  if (!tensors[index].options().type_equal(type.options())) {
    fn("invalid tensor type at index " + std::to_string(index) + " (expected " +
       type.toString() + ", got " + tensors[index].toString() + ")");
  }
}

inline void assertTypeMatch(
    std::function<void(const std::string&)> fn,
    const at::TensorOptions& options,
    const at::ArrayRef<at::Tensor> tensors,
    size_t index) {
  if (!tensors[index].options().type_equal(options)) {
    fn("invalid tensor type at index " + std::to_string(index) + " (expected " +
       toString(options) + ", got " + toString(tensors[index].options()) + ")");
  }
}

inline void assertSizesMatch(
    std::function<void(const std::string&)> fn,
    const at::IntArrayRef& sizes,
    const at::ArrayRef<at::Tensor> tensors,
    size_t index) {
  if (tensors[index].sizes() != sizes) {
    fn("invalid tensor size at index " + std::to_string(index) + " (expected " +
       toString(sizes) + ", got " + toString(tensors[index].sizes()) + ")");
  }
}

inline void assertLayoutMatch(
    std::function<void(const std::string&)> fn,
    const c10::Layout& expected,
    const at::ArrayRef<at::Tensor> tensors,
    size_t index) {
  const auto& actual = tensors[index].layout();
  if (actual != expected) {
    fn("invalid tensor layout at index " + std::to_string(index) +
       " (expected " + toString(expected) + ", got " + toString(actual) + ")");
  }
}

inline void assertLayoutMatch(
    std::function<void(const std::string&)> fn,
    const at::ArrayRef<at::Tensor> tensors) {
  const auto& layout = tensors[0].layout();
  for (const auto i : c10::irange(1, tensors.size())) {
    assertLayoutMatch(fn, layout, tensors, i);
  }
}

inline void assertNonEmpty(
    std::function<void(const std::string&)> fn,
    const at::ArrayRef<at::Tensor> tensors) {
  if (tensors.empty()) {
    fn("requires non-empty tensor list");
  }
}

inline void assertSingleElement(
    std::function<void(const std::string&)> fn,
    const at::ArrayRef<at::Tensor> tensors) {
  if (tensors.size() != 1) {
    fn("requires a single-element tensor list");
  }
}

inline void assertSingleElementInput(
    std::function<void(const std::string&)> fn,
    const at::ArrayRef<at::Tensor> tensors) {
  if (tensors.size() != 1) {
    fn("requires a single-element input tensor list");
  }
}

inline void assertSingleElementOutput(
    std::function<void(const std::string&)> fn,
    const at::ArrayRef<at::Tensor> tensors) {
  if (tensors.size() != 1) {
    fn("requires a single-element output tensor list");
  }
}

inline void assertRootRank(
    std::function<void(const std::string&)> fn,
    int rank,
    int size) {
  if (rank < 0 || rank >= size) {
    fn("invalid root rank: " + std::to_string(rank));
  }
}

inline void assertRootTensor(
    std::function<void(const std::string&)> fn,
    int rank,
    int size) {
  if (rank < 0 || rank >= size) {
    fn("invalid root tensor: " + std::to_string(rank));
  }
}

inline void assertDense(
    std::function<void(const std::string&)> fn,
    const at::ArrayRef<at::Tensor> tensors) {
  const auto& layout = tensors[0].layout();
  if (layout != at::kStrided) {
    fn("only supports dense tensors");
  }
}

inline void assertCPU(
    std::function<void(const std::string&)> fn,
    const at::ArrayRef<at::Tensor> tensors) {
  const auto& device = tensors[0].device();
  if (device.type() != at::kCPU) {
    fn("only supports CPU tensors");
  }
}

inline void assertSameDevice(
    std::function<void(const std::string&)> fn,
    const at::ArrayRef<at::Tensor> tensors) {
  if (tensors.size() < 2) {
    return;
  }
  const auto& device = tensors[0].device();
  for (const auto i : c10::irange(1, tensors.size())) {
    if (tensors[i].device() != device) {
      fn("tensors should be on the same device");
    }
  }
}

inline void assertTypeAndSizesMatch(
    std::function<void(const std::string&)> fn,
    const at::ArrayRef<at::Tensor> tensors,
    const at::DeprecatedTypeProperties& type,
    const at::IntArrayRef& sizes) {
  for (const auto i : c10::irange(tensors.size())) {
    assertTypeMatch(fn, type, tensors, i);
    assertSizesMatch(fn, sizes, tensors, i);
  }
}

inline void assertTypeAndSizesMatch(
    std::function<void(const std::string&)> fn,
    const at::ArrayRef<at::Tensor> tensors,
    const at::TensorOptions& options,
    const at::IntArrayRef& sizes) {
  for (const auto i : c10::irange(tensors.size())) {
    assertTypeMatch(fn, options, tensors, i);
    assertSizesMatch(fn, sizes, tensors, i);
  }
}

inline void assertTypeAndSizesMatch(
    std::function<void(const std::string&)> fn,
    const at::ArrayRef<at::Tensor> tensors) {
  const auto& options = tensors[0].options();
  const auto sizes = tensors[0].sizes();
  assertTypeAndSizesMatch(fn, tensors.slice(1), options, sizes);
}

// Copied from ATen/core/functional.h.
template <typename F, typename T>
inline auto fmap(T& inputs, const F& fn)
    -> std::vector<decltype(fn(*inputs.begin()))> {
  std::vector<decltype(fn(*inputs.begin()))> r;
  r.reserve(inputs.size());
  for (auto& input : inputs) {
    r.push_back(fn(input));
  }
  return r;
}

// Copied from torch/csrc/utils/tensor_flatten.h.
inline at::Tensor flattenDenseTensors(at::TensorList tensors) {
  static const auto flatten = [](const at::Tensor& t) {
    return t.contiguous().view({-1});
  };
  if (tensors.size() == 1) {
    return flatten(tensors[0]);
  }
  return at::cat(::c10d::fmap(tensors, flatten));
}

inline at::Tensor newLikeFlat(
    std::vector<std::vector<at::Tensor>>& tensors,
    size_t deviceIdx) {
  if (tensors.empty() || tensors[0].empty()) {
    TORCH_CHECK(false, "Received an empty list");
  }
  if (deviceIdx >= tensors.size()) {
    TORCH_CHECK(false, "Invalid device index");
  }
  auto& t = tensors[deviceIdx][0];
  auto device = t.device();
  for (const auto i : c10::irange(1, tensors[deviceIdx].size())) {
    if (tensors[deviceIdx][i].device() != device) {
      TORCH_CHECK(false, "Expecting all tensors on the same device");
    }
  }
  at::DeviceGuard gpuGuard(device);
  std::vector<int64_t> sizes{static_cast<int64_t>(tensors[deviceIdx].size())};
  std::vector<int64_t> strides{static_cast<int64_t>(t.numel())};
  sizes.insert(sizes.end(), t.sizes().begin(), t.sizes().end());
  strides.insert(strides.end(), t.strides().begin(), t.strides().end());
  return at::empty_strided(
      sizes, strides, t.options().memory_format(c10::nullopt));
}

inline at::Tensor newLikeFlat(std::vector<at::Tensor>& tensors) {
  if (tensors.empty()) {
    TORCH_CHECK(false, "Received an empty list");
  }
  auto& t = tensors[0];
  at::DeviceGuard gpuGuard(t.device());
  std::vector<int64_t> sizes{static_cast<int64_t>(tensors.size())};
  sizes.insert(sizes.end(), t.sizes().begin(), t.sizes().end());
  return at::empty(sizes, t.options());
}

inline std::vector<std::vector<int64_t>> getSizes(
    const std::vector<at::Tensor>& tensors) {
  std::vector<std::vector<int64_t>> sizes(tensors.size());
  for (const auto i : c10::irange(tensors.size())) {
    sizes[i] = tensors[i].sizes().vec();
  }
  return sizes;
}

inline std::vector<int> getDevices(const std::vector<at::Tensor>& tensors) {
  std::vector<int> devices(tensors.size(), -1);
  if (tensors[0].device().is_cuda()) {
    for (const auto i : c10::irange(tensors.size())) {
      devices[i] = tensors[i].storage().device().index();
    }
  }
  return devices;
}

template <typename T>
inline T* getDataPointer(const at::Tensor& tensor) {
  // This method is only used in ProcessGroupGloo for now. Call sites must make
  // sure that the input tensor is contiguous. It is OK if the tensor does not
  // start from the beginning of the storage. For example, it could come from
  // chunk(..., dim=0)[1]. Hence, we need to use data_ptr() instead of
  // tensor.storage().data()
  // NB: not using tensor.data<T>() because tensor is not aware of gloo::TYPE
  return static_cast<T*>(tensor.data_ptr());
}

template <typename T>
std::vector<T*> getDataPointers(const std::vector<at::Tensor>& tensors) {
  std::vector<T*> ptrs(tensors.size());
  for (const auto i : c10::irange(tensors.size())) {
    ptrs[i] = getDataPointer<T>(tensors[i]);
  }
  return ptrs;
}

// For alltoall split size sanity check
inline void checkSplitSizes(
    const std::vector<int64_t>& split_sizes,
    const at::Tensor& tensor,
    int group_size) {
  if (split_sizes.empty()) {
    TORCH_CHECK(
        tensor.size(0) % group_size == 0,
        "Tensor's dim 0 does not divide equally across group size");
  } else {
    TORCH_CHECK(
        split_sizes.size() == static_cast<size_t>(group_size),
        "Number of tensor splits not equal to group size");
    const auto sum = c10::sum_integers(split_sizes);
    TORCH_CHECK(
        sum == tensor.size(0), "Split sizes doesn't match total dim 0 size");
  }
}

// Compute alltoall lengths and offsets, handling multi-dimension tensors
template <typename T>
size_t computeLengthsAndOffsets(
    const std::vector<int64_t>& split_sizes,
    const at::Tensor& tensor,
    std::vector<T>* lengths,
    std::vector<T>* offsets) {
  size_t group_size = lengths->size();
  bool equal_splits = false;
  size_t dim0_size = tensor.size(0);
  size_t row_size = (dim0_size ? tensor.numel() / dim0_size : 1);
  size_t split_size = 0;
  size_t offset = 0;

  if (split_sizes.empty()) {
    equal_splits = true;
    split_size = tensor.size(0) / group_size;
  }
  for (const auto i : c10::irange(group_size)) {
    size_t length = row_size * (equal_splits ? split_size : split_sizes[i]);
    (*lengths)[i] = length;
    (*offsets)[i] = offset;
    // TODO: see if we should add overflow protection for offset
    offset += length;
  }
  return offset;
}

template <typename T>
size_t computeLengthsAndOffsets(
    const std::vector<at::Tensor>& tensors,
    std::vector<T>* lengths,
    std::vector<T>* offsets) {
  size_t group_size = lengths->size();
  size_t offset = 0;
  for (const auto i : c10::irange(group_size)) {
    size_t length = tensors[i].numel();
    (*lengths)[i] = length;
    (*offsets)[i] = offset;
    offset += length;
  }
  return offset;
}

using RankType = uint32_t;
using SizeType = uint64_t;

// `errno` is only meaningful when it fails. E.g., a  successful `fork()` sets
// `errno` to `EINVAL` in child process on some macos
// (https://stackoverflow.com/a/20295079), and thus `errno` should really only
// be inspected if an error occurred.
//
// `success_cond` is an expression used to check if an error has happend. So for
// `fork()`, we can use `SYSCHECK(pid = fork(), pid != -1)`. The function output
// is stored in variable `__output` and may be used in `success_cond`.
#ifdef _WIN32
#define SYSCHECK(expr, success_cond)                                      \
  while (true) {                                                          \
    auto __output = (expr);                                               \
    auto errno_local = WSAGetLastError();                                 \
    (void)__output;                                                       \
    if (!(success_cond)) {                                                \
      if (errno == EINTR) {                                               \
        continue;                                                         \
      } else if (                                                         \
          errno_local == WSAETIMEDOUT || errno_local == WSAEWOULDBLOCK) { \
        C10_THROW_ERROR(DistNetworkError, "Socket Timeout");              \
      } else {                                                            \
        C10_THROW_ERROR(DistNetworkError, std::strerror(errno_local));    \
      }                                                                   \
    } else {                                                              \
      break;                                                              \
    }                                                                     \
  }
#else
#define SYSCHECK(expr, success_cond)                             \
  while (true) {                                                 \
    auto __output = (expr);                                      \
    (void)__output;                                              \
    if (!(success_cond)) {                                       \
      if (errno == EINTR) {                                      \
        continue;                                                \
      } else if (errno == EAGAIN || errno == EWOULDBLOCK) {      \
        C10_THROW_ERROR(DistNetworkError, "Socket Timeout");     \
      } else {                                                   \
        C10_THROW_ERROR(DistNetworkError, std::strerror(errno)); \
      }                                                          \
    } else {                                                     \
      break;                                                     \
    }                                                            \
  }
#endif

// Most functions indicate error by returning `-1`. This is a helper macro for
// this common case with `SYSCHECK`.
// Since SOCKET_ERROR = -1 in MSVC, so also leverage SYSCHECK_ERR_RETURN_NEG1
#define SYSCHECK_ERR_RETURN_NEG1(expr) SYSCHECK(expr, __output != -1)

namespace tcputil {

// Send and receive
template <typename T>
void sendBytes(
    int socket,
    const T* buffer,
    size_t length,
    bool moreData = false) {
  size_t bytesToSend = sizeof(T) * length;
  if (bytesToSend == 0) {
    return;
  }

  auto bytes = reinterpret_cast<const uint8_t*>(buffer);
  uint8_t* currentBytes = const_cast<uint8_t*>(bytes);

  int flags = 0;

#ifdef MSG_MORE
  if (moreData) { // there is more data to send
    flags |= MSG_MORE;
  }
#endif

// Ignore SIGPIPE as the send() return value is always checked for error
#ifdef MSG_NOSIGNAL
  flags |= MSG_NOSIGNAL;
#endif

  while (bytesToSend > 0) {
    ssize_t bytesSent;
    SYSCHECK_ERR_RETURN_NEG1(
        bytesSent =
            ::send(socket, (const char*)currentBytes, bytesToSend, flags))
    if (bytesSent == 0) {
      C10_THROW_ERROR(DistNetworkError, std::strerror(ECONNRESET));
    }

    bytesToSend -= bytesSent;
    currentBytes += bytesSent;
  }
}

template <typename T>
void recvBytes(int socket, T* buffer, size_t length) {
  size_t bytesToReceive = sizeof(T) * length;
  if (bytesToReceive == 0) {
    return;
  }

  auto bytes = reinterpret_cast<uint8_t*>(buffer);
  uint8_t* currentBytes = bytes;

  while (bytesToReceive > 0) {
    ssize_t bytesReceived;
    SYSCHECK_ERR_RETURN_NEG1(
        bytesReceived = recv(socket, (char*)currentBytes, bytesToReceive, 0))
    if (bytesReceived == 0) {
      C10_THROW_ERROR(DistNetworkError, std::strerror(ECONNRESET));
    }

    bytesToReceive -= bytesReceived;
    currentBytes += bytesReceived;
  }
}

// send a vector's length and data
template <typename T>
void sendVector(int socket, const std::vector<T>& vec, bool moreData = false) {
  SizeType size = vec.size();
  sendBytes<SizeType>(socket, &size, 1, true);
  sendBytes<T>(socket, vec.data(), size, moreData);
}

// receive a vector as sent in sendVector
template <typename T>
std::vector<T> recvVector(int socket) {
  SizeType valueSize;
  recvBytes<SizeType>(socket, &valueSize, 1);
  std::vector<T> value(valueSize);
  recvBytes<T>(socket, value.data(), value.size());
  return value;
}

// this is only for convenience when sending rvalues
template <typename T>
void sendValue(int socket, const T& value, bool moreData = false) {
  sendBytes<T>(socket, &value, 1, moreData);
}

template <typename T>
T recvValue(int socket) {
  T value;
  recvBytes<T>(socket, &value, 1);
  return value;
}

// send a string's length and data
inline void sendString(
    int socket,
    const std::string& str,
    bool moreData = false) {
  SizeType size = str.size();
  sendBytes<SizeType>(socket, &size, 1, true);
  sendBytes<char>(socket, str.data(), size, moreData);
}

// receive a string as sent in sendString
inline std::string recvString(int socket) {
  SizeType valueSize;
  recvBytes<SizeType>(socket, &valueSize, 1);
  std::vector<char> value(valueSize);
  recvBytes<char>(socket, value.data(), value.size());
  return std::string(value.data(), value.size());
}

} // namespace tcputil
} // namespace c10d<|MERGE_RESOLUTION|>--- conflicted
+++ resolved
@@ -33,15 +33,10 @@
 
 namespace c10d {
 
-<<<<<<< HEAD
-TORCH_API std::string parse_env(const char* env_var_name);
-
 TORCH_API size_t hashTensors(const std::vector<at::Tensor>& tensors);
 
 TORCH_API size_t getTensorsNumel(const std::vector<at::Tensor>& tensors);
 
-=======
->>>>>>> 59252401
 // Retrieve tensor shapes from a given tensor.
 TORCH_API std::vector<at::Tensor> getTensorShapes(
     const std::vector<at::Tensor>& tensors);
