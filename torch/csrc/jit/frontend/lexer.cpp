#include <torch/csrc/jit/frontend/lexer.h>

#include <c10/util/Exception.h>

#include <mutex>
#include <string>
#include <unordered_map>

namespace torch {
namespace jit {

static const std::unordered_map<int, int> binary_prec = {
    {TK_IF, 1},
    {TK_FOR, 1},
    {TK_AND, 2},
    {TK_OR, 2},
    // reserve a level for unary not
    {TK_IN, 4},
    {TK_NOTIN, 4},
    {'<', 4},
    {'>', 4},
    {TK_IS, 4},
    {TK_ISNOT, 4},
    {TK_EQ, 4},
    {TK_LE, 4},
    {TK_GE, 4},
    {TK_NE, 4},
    {'|', 5},
    {'^', 6},
    {'&', 7},
    {TK_LSHIFT, 8},
    {TK_RSHIFT, 8},
    {'+', 9},
    {'-', 9},
    {'*', 10},
    {'/', 10},
    {TK_FLOOR_DIV, 10},
    {'%', 10},
    {'@', 10},
    {TK_POW, 11},
};

static const std::unordered_map<int, int> unary_prec = {
    {TK_NOT, 3},
    {'~', 3},
    {'-', 10},
    {'*', 10},
};

bool SharedParserData::isUnary(int kind, int* prec) {
  auto it = unary_prec.find(kind);
  if (it != unary_prec.end()) {
    *prec = it->second;
    return true;
  }
  return false;
}
bool SharedParserData::isBinary(int kind, int* prec) {
  auto it = binary_prec.find(kind);
  if (it != binary_prec.end()) {
    *prec = it->second;
    return true;
  }
  return false;
}

C10_EXPORT int stringToKind(const std::string& str) {
  static std::unordered_map<std::string, int> str_to_kind = []() {
    std::unordered_map<std::string, int> ret_str_to_kind;
    for (char tok : std::string(valid_single_char_tokens))
      // NOLINTNEXTLINE(bugprone-signed-char-misuse)
<<<<<<< HEAD
      ret_str_to_kind[std::string(1, tok)] = tok;
=======
      str_to_kind[std::string(1, tok)] = tok;
>>>>>>> 8d93f6b4
#define DEFINE_CASE(tok, _, str) \
  if (std::string(str) != "")    \
    ret_str_to_kind[str] = tok;
    TC_FORALL_TOKEN_KINDS(DEFINE_CASE)
#undef DEFINE_CASE
    return ret_str_to_kind;
  }();
  try {
    return str_to_kind.at(str);
  } catch (std::out_of_range& err) {
    throw std::out_of_range("unknown token in stringToKind");
  }
}

C10_EXPORT std::string kindToString(int kind) {
  if (kind < 256)
    return std::string(1, kind);
  switch (kind) {
#define DEFINE_CASE(tok, str, _) \
  case tok:                      \
    return str;
    TC_FORALL_TOKEN_KINDS(DEFINE_CASE)
#undef DEFINE_CASE
    default:
      throw std::runtime_error("Unknown kind: " + c10::guts::to_string(kind));
  }
}

C10_EXPORT SharedParserData& sharedParserData() {
  static SharedParserData data; // safely handles multi-threaded init
  return data;
}

} // namespace jit
} // namespace torch<|MERGE_RESOLUTION|>--- conflicted
+++ resolved
@@ -65,22 +65,18 @@
 }
 
 C10_EXPORT int stringToKind(const std::string& str) {
-  static std::unordered_map<std::string, int> str_to_kind = []() {
-    std::unordered_map<std::string, int> ret_str_to_kind;
+  static std::once_flag init_flag;
+  static std::unordered_map<std::string, int> str_to_kind;
+  std::call_once(init_flag, []() {
     for (char tok : std::string(valid_single_char_tokens))
       // NOLINTNEXTLINE(bugprone-signed-char-misuse)
-<<<<<<< HEAD
-      ret_str_to_kind[std::string(1, tok)] = tok;
-=======
       str_to_kind[std::string(1, tok)] = tok;
->>>>>>> 8d93f6b4
 #define DEFINE_CASE(tok, _, str) \
   if (std::string(str) != "")    \
-    ret_str_to_kind[str] = tok;
+    str_to_kind[str] = tok;
     TC_FORALL_TOKEN_KINDS(DEFINE_CASE)
 #undef DEFINE_CASE
-    return ret_str_to_kind;
-  }();
+  });
   try {
     return str_to_kind.at(str);
   } catch (std::out_of_range& err) {
