#include <torch/csrc/autograd/autograd_not_implemented_fallback.h>

#include <c10/util/irange.h>

#include <ATen/core/dispatch/Dispatcher.h>
#include <ATen/core/ivalue.h>

#include <ATen/core/TorchDispatchModeTLS.h>
#include <torch/csrc/autograd/VariableTypeUtils.h>
#include <torch/csrc/autograd/autograd.h>
#include <torch/csrc/autograd/function.h>
#include <torch/csrc/autograd/functions/basic_ops.h>
#include <torch/csrc/autograd/functions/utils.h>
<<<<<<< HEAD
#include <torch/csrc/autograd/VariableTypeUtils.h>
=======
>>>>>>> c10908cd

#include <vector>

namespace torch {
namespace autograd {

namespace {

template <typename F>
void _foreach_tensor(
    F fn,
    torch::jit::Stack* stack,
    size_t stack_start,
    size_t size) {
  // Enumerate over tensors in a stack, including ones in TensorLists
  int idx_tensor = 0;
  for (const auto idx_arg : c10::irange(size)) {
    auto& ivalue = (*stack)[stack_start + idx_arg];
    if (ivalue.isTensor()) { // true for optional tensor that has value
      const auto& tensor = ivalue.toTensor();
      fn(idx_tensor, idx_arg, tensor);
      idx_tensor++;
    } else if (ivalue.isTensorList()) {
      for (const auto& iv : ivalue.toListRef()) {
        const auto& tensor = iv.toTensor();
        fn(idx_tensor, idx_arg, tensor);
        idx_tensor++;
      }
    }
  }
}

} // namespace

void autogradNotImplementedFallbackImpl(
    const c10::OperatorHandle& op,
    c10::DispatchKeySet dispatch_keys,
    torch::jit::Stack* stack) {
  // Mimics a subset of the logic of a VariableType NotImplemented kernel
  // See gen_variable_type.py
  const auto& schema = op.schema();
  const auto& op_name = schema.operator_name().name;
  const auto& arguments = schema.arguments();
  const auto& returns = schema.returns();
  const auto num_arguments = arguments.size();
  const auto num_returns = returns.size();
  const auto stack_start = stack->size() - num_arguments;
  const bool grad_mode = GradMode::is_enabled();
  std::vector<const at::Tensor*> tensors_requiring_grad_on_stack;

  // Keep track of which outputs are output of in-place modification
  // so we can rebase_history if necessary
  std::vector<bool> is_inplace_output;
  bool any_is_inplace_output = false;
  std::vector<bool> is_aliased_output;
  is_inplace_output.reserve(num_returns);
  is_aliased_output.reserve(num_returns);

  for (const auto i : c10::irange(num_returns)) {
    const at::AliasInfo* alias_info = returns[i].alias_info();
    is_inplace_output.push_back(alias_info != nullptr && alias_info->isWrite());
    any_is_inplace_output |= alias_info != nullptr && alias_info->isWrite();
    is_aliased_output.push_back(alias_info != nullptr);
  }
  int aliased_input_idx = -1;
  int aliased_output_idx = -1;
  for (const auto i : c10::irange(num_returns)) {
    const at::AliasInfo* alias_info = returns[i].alias_info();
    if (alias_info != nullptr && !alias_info->isWrite()) {
      TORCH_CHECK(
          aliased_output_idx == -1,
          "Expected only a single output in the operator schema to have a non-write alias annotation (i.e., 'Tensor(a)'). "
          "Non-composite functions where multiple outputs are aliased with inputs aren't supported."
          "Please rewrite your function as a composite function.");
      aliased_output_idx = i;
    }
  }
  for (const auto i : c10::irange(num_arguments)) {
    const at::AliasInfo* alias_info = arguments[i].alias_info();
    if (alias_info != nullptr && !alias_info->isWrite()) {
      TORCH_CHECK(
          aliased_input_idx == -1,
          "Expected only a single input in the operator schema to have a non-write alias annotation (i.e., 'Tensor(a)'). "
          "Non-composite functions where multiple inputs are aliased with outputs aren't supported. "
          "Please rewrite your function as a composite function.");
      aliased_input_idx = i;
    }
  }

  size_t num_tensor_inputs = 0; // Only used for DEBUG-only checks
  _foreach_tensor(
      [&](size_t _, size_t idx_arg, const at::Tensor& t) {
        if (grad_mode && t.requires_grad()) {
          tensors_requiring_grad_on_stack.push_back(&t);
        }
        num_tensor_inputs++;
        TORCH_CHECK_NOT_IMPLEMENTED(
            !isFwGradDefined(t),
            "Trying to use forward AD with ",
            op_name,
            " that does not support it.");
      },
      stack,
      stack_start,
      num_arguments);

  const bool any_requires_grad = tensors_requiring_grad_on_stack.size() > 0;

  _foreach_tensor(
      [&](size_t _, size_t i, const at::Tensor& t) {
        const at::AliasInfo* alias_info = arguments[i].alias_info();
        if (alias_info != nullptr && alias_info->isWrite()) {
          check_inplace(t, any_requires_grad);
        }
      },
      stack,
      stack_start,
      num_arguments);

  std::shared_ptr<NotImplemented> grad_fn;
  if (any_requires_grad) {
    grad_fn = std::shared_ptr<NotImplemented>(
        new NotImplemented(op_name), deleteNode);
    grad_fn->set_next_edges(
        collect_next_edges(tensors_requiring_grad_on_stack));
  }

#ifndef NDEBUG
  // See NOTE [ TensorImpl and Storage Pointer Sanity Checks ]
  auto stack_args_copy =
      std::vector<c10::IValue>(stack->begin() + stack_start, stack->end());
  std::vector<c10::intrusive_ptr<c10::TensorImpl>> impl_saved;
  impl_saved.reserve(num_tensor_inputs);
  std::vector<c10::optional<c10::Storage>> storage_saved;
  storage_saved.reserve(num_tensor_inputs);
  _foreach_tensor(
      [&](size_t idx, size_t _, const at::Tensor& t) {
        storage_saved.push_back(
            t.has_storage() ? c10::optional<c10::Storage>(t.storage())
                            : c10::nullopt);
        impl_saved.push_back(t.getIntrusivePtr());
      },
      &stack_args_copy,
      0,
      num_arguments);
#endif
  if (aliased_input_idx != -1 || any_is_inplace_output) {
    at::AutoDispatchBelowAutograd guard;
    op.redispatchBoxed(dispatch_keys & c10::after_autograd_keyset, stack);
  } else {
    // If neither in-place nor view
    at::AutoDispatchBelowADInplaceOrView guard;
    op.redispatchBoxed(
        dispatch_keys & c10::after_ADInplaceOrView_keyset, stack);
  }
<<<<<<< HEAD
  #ifndef NDEBUG
  _foreach_tensor([&](size_t idx_tensor, size_t _, const at::Tensor& t) {
    if (storage_saved.at(idx_tensor).has_value())
      TORCH_INTERNAL_ASSERT(storage_saved.at(idx_tensor).value().is_alias_of(t.storage()), op_name);
    if (impl_saved.at(idx_tensor))
      TORCH_INTERNAL_ASSERT(impl_saved.at(idx_tensor) == t.getIntrusivePtr(), op_name);
  }, &stack_args_copy, 0, num_arguments);
  _foreach_tensor([&](size_t idx_tensor, size_t idx_ret, const at::Tensor& t) {
    if (!is_inplace_output[idx_ret])
      TORCH_INTERNAL_ASSERT(t.use_count() <= 1, op_name);  // Okay to return undefined tensor
    if (!is_aliased_output[idx_ret] && t.has_storage())
      TORCH_INTERNAL_ASSERT(t.storage().use_count() == 1);
  }, stack, stack->size() - num_returns, num_returns);
  // There should be only a single base-view pair, make sure their storage is aliased.
=======
#ifndef NDEBUG
  _foreach_tensor(
      [&](size_t idx_tensor, size_t _, const at::Tensor& t) {
        if (storage_saved.at(idx_tensor).has_value())
          TORCH_INTERNAL_ASSERT(
              storage_saved.at(idx_tensor).value().is_alias_of(t.storage()),
              op_name);
        if (impl_saved.at(idx_tensor))
          TORCH_INTERNAL_ASSERT(
              impl_saved.at(idx_tensor) == t.getIntrusivePtr(), op_name);
      },
      &stack_args_copy,
      0,
      num_arguments);
  _foreach_tensor(
      [&](size_t idx_tensor, size_t idx_ret, const at::Tensor& t) {
        if (at::impl::tensor_has_dispatch(t) ||
            at::impl::dispatch_mode_enabled())
          return;
        if (!is_inplace_output[idx_ret])
          TORCH_INTERNAL_ASSERT(
              t.use_count() <= 1, op_name); // Okay to return undefined tensor
        if (!is_aliased_output[idx_ret] && t.has_storage())
          TORCH_INTERNAL_ASSERT(t.storage().use_count() == 1);
      },
      stack,
      stack->size() - num_returns,
      num_returns);
  // There should be only a single base-view pair, make sure their storage is
  // aliased.
>>>>>>> c10908cd
  if (aliased_input_idx != -1 && aliased_output_idx != -1) {
    const c10::IValue& aliased_input_iv = stack_args_copy[aliased_input_idx];
    const c10::IValue& aliased_output_iv =
        (*stack)[stack->size() - num_returns + aliased_output_idx];
    TORCH_INTERNAL_ASSERT(aliased_input_iv.isTensor(), op_name);
    TORCH_INTERNAL_ASSERT(
        aliased_output_iv.isTensor() || aliased_output_iv.isTensorList(),
        op_name);
    const at::Tensor& aliased_input = aliased_input_iv.toTensor();
    if (aliased_input.has_storage()) {
      if (aliased_output_iv.isTensor()) {
        const at::Tensor& aliased_output = aliased_input_iv.toTensor();
        TORCH_INTERNAL_ASSERT(
            aliased_input.storage().is_alias_of(aliased_output.storage()),
            op_name);
      } else {
        const auto aliased_output_vec = aliased_output_iv.toTensorVector();
        for (const auto& aliased_output : aliased_output_vec) {
          TORCH_INTERNAL_ASSERT(
              aliased_input.storage().is_alias_of(aliased_output.storage()),
              op_name);
        }
      }
    }
  }
#endif

  if (any_requires_grad) {
    _foreach_tensor(
        [&](size_t idx_tensor, size_t idx_ret, const at::Tensor& t) {
          if (isDifferentiableType(t.scalar_type())) {
            if (is_inplace_output[idx_ret]) {
              // NOLINTNEXTLINE(cppcoreguidelines-pro-type-const-cast)
              rebase_history(const_cast<at::Tensor&>(t), grad_fn);
            } else {
              // NOLINTNEXTLINE(cppcoreguidelines-pro-type-const-cast)
              set_history(const_cast<at::Tensor&>(t), grad_fn);
            }
          }
        },
        stack,
        stack->size() - num_returns,
        num_returns);
  }
}

torch::CppFunction autogradNotImplementedFallback() {
  return torch::CppFunction::makeFromBoxedFunction<
      &autogradNotImplementedFallbackImpl>();
}

void autogradNotImplementedInplaceOrViewFallbackImpl(
    const c10::OperatorHandle& op,
    c10::DispatchKeySet dispatch_keys,
    torch::jit::Stack* stack) {
  // Mimics a subset of the logic from ADInplaceOrViewType kernel:
  // - see gen_inplace_or_view_type.py
  // - this should only be used with autogradNotImplementedFallback above
  // - For more information see
  // https://pytorch.org/tutorials/advanced/dispatcher
  //
  // NOTE [ Limitations of ADInplaceOrView boxed kernel ]
  //
  // This op should only be used with autogradNotImplementedFallback kernel
  // because there is some logic we need specifically to enforce that even
  // if we do in-place on view's created in this kernel, the proper "derivative
  // is not implemented" error is still raised.
  //
  // Just like the codegened kernel, we try to enforce some things:
  // - For views: we enforce that the view relationship is between the first
  // input
  //   and the first output (which may be either Tensor or vec of Tensors
  // - For inplace (TODO?): enforce that the same op cannot be both a view and
  // inplace
  //   that is not allowed in the gen_inplace_or_view logic
  const auto& schema = op.schema();
  const auto& op_name = schema.operator_name().name;
  const auto& arguments = schema.arguments();
  const auto& returns = schema.returns();
  const auto num_arguments = arguments.size();
  const auto num_returns = returns.size();
  const auto stack_start = stack->size() - num_arguments;

  at::Tensor aliased_input;

  int64_t aliased_output_idx = -1;
  for (const auto i : c10::irange(num_returns)) {
    const at::AliasInfo* alias_info = returns[i].alias_info();
    if (alias_info != nullptr && !alias_info->isWrite()) {
      TORCH_CHECK(
          aliased_output_idx == -1,
          "Fallback ADInplaceOrView kernel expects only a single output in the operator schema to have a "
          "non-write alias annotation (i.e., 'Tensor(a)'). "
          "Non-composite functions where multiple outputs are aliased with inputs aren't supported."
          "Please rewrite your function as a composite function.");
      aliased_output_idx = i;
    }
  }

  int64_t aliased_input_idx = -1;
  for (const auto i : c10::irange(num_arguments)) {
    const at::AliasInfo* alias_info = arguments[i].alias_info();
    if (alias_info != nullptr) {
      if (!alias_info->isWrite()) {
        TORCH_CHECK(
            aliased_input_idx == -1,
            "Fallback ADInplaceOrView kernel expects only a single input in the operator schema to have a "
            "non-write alias annotation (i.e., 'Tensor(a)'). "
            "Non-composite functions where multiple inputs are aliased with outputs aren't supported. "
            "Please rewrite your function as a composite function.");
        aliased_input_idx = i;
        const c10::IValue& aliased_input_iv =
            (*stack)[stack_start + i]; // get a reference to an ivalue on the
                                       // stack
        TORCH_CHECK(aliased_input_iv.isTensor());
        aliased_input =
            aliased_input_iv
                .toTensor(); // TODO: Can we avoid saving this tensor and
                             // incurring the refcount bump?
      }
    }
  }
  // See NOTE [ Limitations of ADInplaceOrView boxed kernel ] above
  TORCH_CHECK(
      (aliased_input_idx == -1 && aliased_output_idx == -1) ||
          (aliased_input_idx == 0 && aliased_output_idx == 0),
      "Fallback ADInplaceOrView kernel can only create view relationships between the first "
      "input and the first output (the output can be a vector of tensors). Please change the "
      "order of your operator's parameters so that this is the case.");
  const bool is_view = aliased_input_idx != -1;

  {
    at::AutoDispatchBelowADInplaceOrView guard;
    op.redispatchBoxed(
        dispatch_keys & c10::after_ADInplaceOrView_keyset, stack);
  }

  for (const auto i : c10::irange(num_returns)) {
    const at::AliasInfo* alias_info = returns[i].alias_info();
    if (alias_info->isWrite()) {
      increment_version((*stack)[stack->size() - num_returns + i].toTensor());
    }
  }

  if (is_view) {
    c10::IValue& aliased_output_iv =
        (*stack)[stack->size() - num_returns + aliased_output_idx];
    if (aliased_output_iv.isTensorList()) {
      auto aliased_output = aliased_output_iv.toTensorVector();
      // Only allow rebasing of the history if we return a single Tensor that is
      // why we don't have to care about the view_func logic below.
      // See NOTE [ View + Inplace detection ] for more details about this logic
      auto result = as_view(
          /* base=*/aliased_input,
          /* tensors=*/aliased_output,
          /* is_bw_differentiable=*/true,
          /* is_fw_differentiable=*/true,
          /* creation_meta=*/
          InferenceMode::is_enabled()
              ? CreationMeta::INFERENCE_MODE
              : (at::GradMode::is_enabled() ? CreationMeta::MULTI_OUTPUT_NODE
                                            : CreationMeta::NO_GRAD_MODE));
      // ^ pass in creation meta unecessarily even if not isDifferentiableType,
      // but we don't have that
      //   information here anyway.
      stack->at(stack->size() - num_returns + aliased_output_idx) = result;
    } else {
      TORCH_CHECK(aliased_output_iv.isTensor());
      auto result = as_view(
          /* base=*/aliased_input,
          /* tensor=*/std::move(aliased_output_iv).toTensor(),
          /* is_bw_differentiable=*/true,
          /* is_fw_differentiable=*/true,
          /* view_func=*/
          [op_name = op_name](const at::Tensor&) {
            // We always need this view_func because otherwise if we do in-place
            // on this view, we would implicitly use AsStridedBackward instead
            // of the NotImplemented node. For the cross-dtype/non-strided
            // cases, we would create something like this anyway
            TORCH_CHECK(
                false,
                "Mutating the view ",
                op_name,
                " which does not have a derivative implemented is forbidden.");
            return at::Tensor();
          },
          /* creation_meta=*/
          InferenceMode::is_enabled()
              ? CreationMeta::INFERENCE_MODE
              : (at::GradMode::is_enabled() ? CreationMeta::DEFAULT
                                            : CreationMeta::NO_GRAD_MODE));
      stack->at(stack->size() - num_returns + aliased_output_idx) = result;
    }
  }
}

torch::CppFunction autogradNotImplementedInplaceOrViewFallback() {
  return torch::CppFunction::makeFromBoxedFunction<
      &autogradNotImplementedInplaceOrViewFallbackImpl>();
}

} // namespace autograd
} // namespace torch<|MERGE_RESOLUTION|>--- conflicted
+++ resolved
@@ -11,10 +11,6 @@
 #include <torch/csrc/autograd/function.h>
 #include <torch/csrc/autograd/functions/basic_ops.h>
 #include <torch/csrc/autograd/functions/utils.h>
-<<<<<<< HEAD
-#include <torch/csrc/autograd/VariableTypeUtils.h>
-=======
->>>>>>> c10908cd
 
 #include <vector>
 
@@ -170,22 +166,6 @@
     op.redispatchBoxed(
         dispatch_keys & c10::after_ADInplaceOrView_keyset, stack);
   }
-<<<<<<< HEAD
-  #ifndef NDEBUG
-  _foreach_tensor([&](size_t idx_tensor, size_t _, const at::Tensor& t) {
-    if (storage_saved.at(idx_tensor).has_value())
-      TORCH_INTERNAL_ASSERT(storage_saved.at(idx_tensor).value().is_alias_of(t.storage()), op_name);
-    if (impl_saved.at(idx_tensor))
-      TORCH_INTERNAL_ASSERT(impl_saved.at(idx_tensor) == t.getIntrusivePtr(), op_name);
-  }, &stack_args_copy, 0, num_arguments);
-  _foreach_tensor([&](size_t idx_tensor, size_t idx_ret, const at::Tensor& t) {
-    if (!is_inplace_output[idx_ret])
-      TORCH_INTERNAL_ASSERT(t.use_count() <= 1, op_name);  // Okay to return undefined tensor
-    if (!is_aliased_output[idx_ret] && t.has_storage())
-      TORCH_INTERNAL_ASSERT(t.storage().use_count() == 1);
-  }, stack, stack->size() - num_returns, num_returns);
-  // There should be only a single base-view pair, make sure their storage is aliased.
-=======
 #ifndef NDEBUG
   _foreach_tensor(
       [&](size_t idx_tensor, size_t _, const at::Tensor& t) {
@@ -216,7 +196,6 @@
       num_returns);
   // There should be only a single base-view pair, make sure their storage is
   // aliased.
->>>>>>> c10908cd
   if (aliased_input_idx != -1 && aliased_output_idx != -1) {
     const c10::IValue& aliased_input_iv = stack_args_copy[aliased_input_idx];
     const c10::IValue& aliased_output_iv =
