import abc
import copy
import operator
from copy import deepcopy
from typing import Any, cast, Dict, List, Optional, Union

import torch
import torch.fx._pytree as fx_pytree
import torch.utils._pytree as pytree
from torch.export.exported_program import (
    ConstantArgument,
    ExportedProgram,
    ModuleCallSignature,
    SymIntArgument,
    TensorArgument,
)

__all__ = ["InterpreterModule", "UnflattenedModule", "unflatten", "FlatArgsAdapter"]


# Assign attribute 'from_obj' to the qualified name 'target' on 'to_module
# This installs empty Modules where none exist yet if they are subpaths of target
def _assign_attr(
    from_obj: torch.Tensor,
    to_module: torch.nn.Module,
    target: str,
    is_parameter: bool,
):
    *prefix, field = target.split(".")
    for item in prefix:
        t = getattr(to_module, item, None)

        if t is None:
            t = torch.nn.Module()
            setattr(to_module, item, t)
        to_module = t

    # If it is a tensor and not a parameter attribute of a module, it should be a named buffer.
    # So, we register it as a named buffer in the target module.
    if not isinstance(from_obj, torch.Tensor):
        raise ValueError("Expected only parameters or buffers, got:", type(from_obj))

    if is_parameter:
        to_module.register_parameter(field, torch.nn.Parameter(from_obj))
    else:
        to_module.register_buffer(field, from_obj)


class InterpreterModule(torch.nn.Module):
    """A module that uses torch.fx.Interpreter to execute instead of the usual
    codegen that GraphModule uses. This provides better stack trace information
    and makes it easier to debug execution.
    """

    def __init__(
        self,
        graph: torch.fx.Graph,
        module_call_signature: Optional[ModuleCallSignature],
    ):
        super().__init__()
        self.graph = graph
        self.graph.owning_module = self
        self.module_call_signature = module_call_signature

    def forward(self, *args, **kwargs):
        assert self.graph_module is not None, "Didn't finalize this InterpreterModule"
        if torch._dynamo.is_compiling():
            # Dynamo cannot trace through torch.fx.Interpreter, so fall back to
            # GraphModule codegen in this instance.
            return self.graph_module(*args, **kwargs)
        else:
            if kwargs:
                # Handle **kwargs. FX only natively supports positional
                # arguments (through placeholders). So in order to pass in
                # kwargs, we must correspond the names of the placeholders with
                # the keys in the kwarg dict.
                arg_list = list(args)
                kwarg_names = self.arg_names[len(arg_list) :]
                for kwarg_name in kwarg_names:
                    if kwarg_name in kwargs:
                        arg_list.append(kwargs[kwarg_name])

                # Assert that the kwargs passed in exactly match the positional
                # arguments specified by the GraphModule. This should be
                # guaranteed by the unflattening process.
                assert len(kwarg_names) == len(kwargs)
                assert len(arg_list) == len(self.arg_names)
                args = tuple(arg_list)

            return torch.fx.Interpreter(self, graph=self.graph).run(
                *args, enable_io_processing=False
            )

    def finalize(self):
        # We need to "finalize" because GraphModule populates its own state_dict
        # based on the get_attrs observed in the graph. So we need to fully
        # construct the graph and call _sink_params before generating this
        # GraphModule.

        # need to set `graph_module` directly on the dict to avoid it getting
        # registered as a submodule.
        self.__dict__["graph_module"] = torch.fx.GraphModule(self, self.graph)
        self.graph.lint()

        # Cache arg names for kwarg handling (see forward())
        self.arg_names = []
        for node in self.graph.nodes:
            if node.op == "placeholder":
                self.arg_names.append(node.target)


class FlatArgsAdapter(abc.ABC):
    """
    Adapts input arguments with `input_spec` to align `target_spec`.
    """

    @abc.abstractmethod
    def adapt(
        self,
        target_spec: pytree.TreeSpec,
        input_spec: pytree.TreeSpec,
        input_args: List[Any],
    ) -> List[Any]:
        """NOTE: This adapter may mutate given `flat_args`."""
        ...


class UnflattenedModule(torch.nn.Module):
    def __init__(
        self,
        export_module: ExportedProgram,
        flat_args_adapter: Optional[FlatArgsAdapter] = None,
    ):
        super().__init__()
        if export_module.graph_signature.backward_signature is not None:
            raise ValueError("Unflattening on JointExportModule NYI")

        export_graph = deepcopy(export_module.graph)
        self.graph_signature = deepcopy(export_module.graph_signature)
        self.graph = torch.fx.Graph()
        self.module_call_graph = deepcopy(export_module.module_call_graph)
        self.flat_args_adapter = flat_args_adapter
        # Flag to indicate whether args have been adapted.
        self.adapted = False

        _inplace_buffer_mutations(export_graph, self.graph_signature)
        _outline_submodules(export_graph, self)

        self.range_constraints = export_module.range_constraints
        self.equality_constraints = export_module.equality_constraints

        state_dict = export_module.state_dict
        for name in self.graph_signature.parameters:
            cloned = state_dict[name].clone()
            _assign_attr(
                cloned,
                self,
                name,
                is_parameter=True,
            )
        for name in self.graph_signature.buffers:
            cloned = state_dict[name].clone()
            _assign_attr(
                cloned,
                self,
                name,
                is_parameter=False,
            )

        inputs_to_state: Dict[str, str] = {
            **self.graph_signature.inputs_to_parameters,
            **self.graph_signature.inputs_to_buffers,
        }

        _sink_params(self, inputs_to_state, [])
        # Check all input nodes has been processed.
        for module in self.modules():
            if not isinstance(module, torch.fx.GraphModule):
                continue
            for node in module.graph.nodes:
                if node.op != "placeholder":
                    continue
                assert node.name not in inputs_to_state

    def forward(self, *args, **kwargs):
        flat_args, in_spec = pytree.tree_flatten((args, kwargs))

        assert self.module_call_graph[0].fqn == ""
        signature = self.module_call_graph[0].signature
        if in_spec != signature.in_spec:
            if not self.adapted:
                print(
                    "Input treespec does not match with exported module's: \n"
                    f"Input treespec: {in_spec}. ",
                    f"Exported module treespec: {signature.in_spec}",
                )
            if self.flat_args_adapter is None:
                raise TypeError(
                    "There is no flat args adapter sepcified. "
                    "Are you sure you are calling this with the right arguments? "
                )
            else:
                if not self.adapted:
                    print("Adapting flat arg to match exported module's treespec")
                flat_args = self.flat_args_adapter.adapt(
                    target_spec=signature.in_spec,
                    input_spec=in_spec,
                    input_args=flat_args,
                )
                self.adapted = True
                if len(flat_args) != signature.in_spec.num_leaves:
                    raise TypeError(
                        f"Flat args adaption failed, number of args mismatch "
                        f"Adatped: {len(flat_args)} \n"
                        f"Exported module: {signature.in_spec.num_leaves}"
                    )

        # Import here to avoid an unfortunate circular dependency.
        # TODO(suo): untangle this.
        from torch._export.utils import _check_input_constraints_for_graph

        _check_input_constraints_for_graph(
            self.graph, self.range_constraints, self.equality_constraints
        )(*flat_args)

        # TODO(zhxchen17) Use lineno map to dump the original stacktrace during error handling.
        tree_out = torch.fx.Interpreter(self, graph=self.graph).run(
            *flat_args, enable_io_processing=False
        )
        return pytree.tree_unflatten(tree_out, signature.out_spec)


def unflatten(
    module: ExportedProgram, flat_args_adapter: Optional[FlatArgsAdapter] = None
) -> UnflattenedModule:
    """Unflatten an ExportedProgram, producing a module with the same module
<<<<<<< HEAD
    hierarchy as the original eager module.

    Args:
        module (ExportedProgram): The ExportedProgram to unflatten.
        flat_args_adapter (Optional[FlatArgsAdapter]): Adapt flat args if input TreeSpec does not match with exported module's.
=======
    hierarchy as the original eager module. This can be useful if you are trying
    to use :mod:`torch.export` with another system that expects a module
    hierachy instead of the flat graph that :mod:`torch.export` usually produces.

    .. note:: The args/kwargs of unflattened modules will not necessarily match
    the eager module, so doing a module swap (e.g. :code:`self.submod =
    new_mod`) will not necessarily work. If you need to swap a module out, you
    need to set the :code:`preserve_module_call_signature` parameter of
    :func:`torch.export.export`.

    Args:
        module: The :class:`ExportedProgram` to unflatten.

    Returns:
        An instance of :class:`UnflattenedModule`, which has the same module
        hierarchy as the original eager module pre-export.
>>>>>>> 6a29b5ad
    """
    return UnflattenedModule(module, flat_args_adapter)


def _inplace_buffer_mutations(graph: torch.fx.Graph, graph_signature) -> None:
    """Transform buffer mutations from their functionalized form into a copy_
    node in the graph.

    Functionalization represents buffer mutation by passing the buffer as an input and output. So for example, the eager code:
        def forward(self, x):
            self.buffer += x
            return x * x

    Will become a graph that looks like:
        def forward(self, buffer, x):
            mutated_buffer = aten.add(buffer, x)
            mul = aten.mul(x, x)
            return (mutated_buffer, mul)

    We want to inplace this into something that looks like the original eager code:
        def forward(self, buffer, x):
            mutated_buffer = aten.add(buffer, x)
            buffer.copy_(mutated_buffer)
            mul = aten.mul(x, x)
            return (mul,)
    """
    output_node = next(iter(reversed(graph.nodes)))
    assert output_node.op == "output" and len(output_node.args) == 1
    return_args = output_node.args[0]

    mutation_node_to_buffer = graph_signature.buffers_to_mutate
    mutations = return_args[: len(mutation_node_to_buffer)]
    buffers_to_inputs = {v: k for k, v in graph_signature.inputs_to_buffers.items()}
    input_name_to_node = {
        node.name: node for node in graph.nodes if node.op == "placeholder"
    }

    for mutation in mutations:
        buffer_name = mutation_node_to_buffer[mutation.name]
        input_name = buffers_to_inputs[buffer_name]
        input_node = input_name_to_node[input_name]

        with graph.inserting_after(mutation):
            new_node = graph.create_node(
                "call_function", torch.ops.aten.copy_, (input_node, mutation)
            )
            for k, v in mutation.meta.items():
                new_node.meta[k] = v
        # Replace all uses of the previously functional mutation with our copy_ output.
        mutation.replace_all_uses_with(new_node, lambda x: x is not new_node)

    # Remove the mutated buffer from the graph outputs, since we don't need to
    # thread it through anymore. We don't need to handle the inputs, which will
    # be handled by _sink_params.
    user_outputs = tuple(
        return_args[len(mutation_node_to_buffer) :],
    )
    output_node.args = ((user_outputs),)


def _is_prefix(candidate, target):
    """Check whether `candidate` is a prefix of `target`."""
    return len(candidate) < len(target) and target[: len(candidate)] == candidate


def _compute_accessor(parent_fqn: str, child_fqn: str) -> str:
    if parent_fqn == "":
        # Handle the root module correctly.
        return child_fqn

    parent_split = parent_fqn.split(".")
    child_split = child_fqn.split(".")

    assert (
        child_split[: len(parent_split)] == parent_split
    ), f"Child module '{child_fqn}' is not a descendant of parent module '{parent_fqn}'"
    return ".".join(child_split[len(parent_split) :])


def _verify_graph_equivalence(x: torch.nn.Module, y: torch.nn.Module):
    def graph_dump(graph: torch.fx.Graph) -> str:
        ret = []
        nodes_idx: Dict[int, int] = {}

        def arg_dump(arg) -> str:
            if isinstance(arg, torch.fx.Node):
                return "%" + str(nodes_idx[id(arg)])
            return str(arg)

        for i, node in enumerate(graph.nodes):
            args_dump = [str(arg) for arg in pytree.tree_map(arg_dump, node.args)]
            args_dump += [
                f"{key}={value}"
                for key, value in pytree.tree_map(arg_dump, node.kwargs).items()
            ]
            target = node.target if node.op == "call_function" else ""
            ret.append(f"{i}: {node.op}[{target}]({', '.join(args_dump)})")
            nodes_idx[id(node)] = i
        return "\n".join(ret)

    assert graph_dump(x.graph) == graph_dump(y.graph)


def _add_spec(gm: torch.nn.Module, spec) -> str:
    i = 0
    while hasattr(gm, f"_spec_{i}"):
        i += 1
    name = f"_spec_{i}"
    setattr(gm, name, spec)
    return name


def _generate_flatten(gm: torch.nn.Module, node, spec) -> torch.fx.Node:
    name = _add_spec(gm, spec)
    spec_node = gm.graph.get_attr(name)
    return gm.graph.call_function(fx_pytree.tree_flatten_spec, (node, spec_node))


def _generate_unflatten(gm: torch.nn.Module, nodes, spec) -> torch.fx.Node:
    name = _add_spec(gm, spec)
    spec_node = gm.graph.get_attr(name)
    return gm.graph.call_function(pytree.tree_unflatten, (nodes, spec_node))


class _ModuleFrame:
    def __init__(
        self,
        flat_graph,
        nodes,
        seen_nodes,
        seen_modules,
        parent,
        module_stack,
        module_id,
        module_call_graph: Dict[str, ModuleCallSignature],
        module: Optional[torch.nn.Module] = None,
    ):
        self.flat_graph = flat_graph
        self.nodes = nodes
        self.seen_nodes = seen_nodes
        self.seen_modules = seen_modules
        self.parent = parent
        self.module_stack = module_stack
        self.module_id = module_id

        self.module_call_graph = module_call_graph
        self.verbose = False

        self.fqn = self.module_stack[-1]
        if module is not None:
            self.module = module
        else:
            self.module = InterpreterModule(
                torch.fx.Graph(), module_call_graph.get(self.fqn)
            )
        if self.module_id in self.seen_modules:
            self.cached_graph_module = self.seen_modules[self.module_id]
        else:
            self.cached_graph_module = None
            self.seen_modules[self.module_id] = self.module

        self.graph = self.module.graph

        # Mapping of nodes in the flat graph to nodes in this graph.
        self.node_map: Dict[torch.fx.Node, torch.fx.Node] = {}
        self.node_to_placeholder = {}

        self.parent_call_module: Optional[torch.fx.Node] = None
        if parent is not None:
            accessor = _compute_accessor(parent.fqn, self.fqn)
            parent.module.add_module(
                accessor,
                self.module
                if self.cached_graph_module is None
                else self.cached_graph_module,
            )
            self.parent_call_module = parent.graph.call_module(accessor)

        signature = module_call_graph.get(self.fqn)
        if signature is not None and self.parent is not None:
            assert len(signature.in_spec.children_specs) == 2
            args_spec = signature.in_spec.children_specs[0]
            kwargs_spec = signature.in_spec.children_specs[1]
            assert args_spec.context is None
            assert kwargs_spec.context is not None

            with self.graph.inserting_after(None):
                arg_nodes = []
                for idx in range(len(args_spec.children_specs)):
                    arg_nodes.append(self.graph.placeholder(f"_positional_arg_{idx}"))
                kwarg_nodes = {}
                for name in kwargs_spec.context:
                    kwarg_nodes[name] = self.graph.placeholder(name)
                flat_args = _generate_flatten(
                    self.module,
                    (tuple(arg_nodes), kwarg_nodes),
                    signature.in_spec,
                )
                for idx, arg in enumerate(signature.inputs):
                    flat_arg_node = self.graph.create_node(
                        op="call_function",
                        target=operator.getitem,
                        args=(flat_args, idx),
                        name=arg.name
                        if not isinstance(arg, ConstantArgument)
                        else f"_constant_{idx}",
                    )
                    if isinstance(arg, ConstantArgument):
                        continue
                    flat_arg_node.meta = copy.copy(self.seen_nodes[arg.name].meta)
                    self.node_to_placeholder[self.seen_nodes[arg.name]] = flat_arg_node

            with self.parent.graph.inserting_before(self.parent_call_module):
                input_nodes: List[Optional[torch.fx.Node]] = []
                for input in signature.inputs:
                    if isinstance(input, ConstantArgument) and input.value is None:
                        input_nodes.append(None)
                    else:
                        assert isinstance(input, (TensorArgument, SymIntArgument))
                        input_nodes.append(
                            self.parent.remap_input(self.seen_nodes[input.name])
                        )

                inputs_node = _generate_unflatten(
                    self.parent.module,
                    input_nodes,
                    signature.in_spec,
                )

                args_node = self.parent.graph.call_function(
                    operator.getitem, (inputs_node, 0)
                )
                kwargs_node = self.parent.graph.call_function(
                    operator.getitem, (inputs_node, 1)
                )
                arg_nodes = [
                    self.parent.graph.call_function(operator.getitem, (args_node, i))
                    for i in range(len(args_spec.children_specs))
                ]
                kwarg_nodes = {
                    k: self.parent.graph.call_function(
                        operator.getitem, (kwargs_node, k)
                    )
                    for k in kwargs_spec.context
                }
            assert self.parent_call_module is not None
            self.parent_call_module.args = tuple(arg_nodes)
            self.parent_call_module.kwargs = kwarg_nodes

    def add_placeholder(self, x):
        assert x.graph is self.flat_graph
        # x is not in subgraph, create a new placeholder for subgraph
        with self.graph.inserting_before(None):
            placeholder_node = self.graph.placeholder(x.name, type_expr=x.type)
        # copy all meta fields, even if some fields might be irrelvant for
        # the placeholder node
        placeholder_node.meta = copy.copy(x.meta)
        self.node_to_placeholder[x] = placeholder_node

    def remap_input(self, x):
        assert x.graph is self.flat_graph
        if x in self.node_map:
            return self.node_map[x]
        if x not in self.node_to_placeholder:
            self.add_placeholder(x)
            if self.parent_call_module is not None:
                # Important to *prepend* the output to match how we are
                # inserting placeholder nodes.
                self.parent_call_module.insert_arg(0, self.parent.remap_input(x))
        return self.node_to_placeholder[x]

    def finalize_outputs(self):
        orig_outputs = []

        signature = self.module_call_graph.get(self.fqn)
        if signature is not None and self.parent is not None:
            for output in signature.outputs:
                if isinstance(output, (TensorArgument, SymIntArgument)):
                    orig_outputs.append(self.seen_nodes[output.name])
                else:
                    raise RuntimeError(
                        f"Unsupported data type for output node: {output}"
                    )

            tree_out_node = _generate_unflatten(
                self.module,
                tuple(
                    self.node_map[self.seen_nodes[output.name]]
                    for output in orig_outputs
                ),
                signature.out_spec,
            )
            parent_out: Optional[torch.fx.Node] = _generate_flatten(
                self.parent.module, self.parent_call_module, signature.out_spec
            )
            graph_outputs: Union[torch.fx.Node, List[torch.fx.Node]] = tree_out_node
        else:
            graph_outputs = []
            # Iterate through nodes we have copied into self.graph.
            for orig_node in self.node_map.keys():
                for user_node in orig_node.users:
                    if user_node.name not in self.seen_nodes:
                        # external user node, need to expose as an output
                        orig_outputs.append(orig_node)
                        graph_outputs.append(self.node_map[orig_node])
                        break

            parent_out = self.parent_call_module
            if len(graph_outputs) == 1:
                graph_outputs = graph_outputs[0]

        assert isinstance(graph_outputs, (list, torch.fx.Node))

        self.graph.output(graph_outputs)

        # Rewrite outputs in parent module
        if parent_out is None:
            return

        if len(orig_outputs) == 1 and signature is None:
            self.parent.node_map[orig_outputs[0]] = parent_out
        else:
            for i, orig_output in enumerate(orig_outputs):
                # Use Proxy to record getitem access.
                proxy_out = torch.fx.Proxy(parent_out)[i].node  # type: ignore[index]
                self.parent.node_map[orig_output] = proxy_out

        if self.cached_graph_module is not None:
            _verify_graph_equivalence(self.cached_graph_module, self.module)

    def copy_node(self, node):
        self.print("copying", node.format_node())
        self.node_map[node] = self.graph.node_copy(node, self.remap_input)
        self.seen_nodes[node.name] = node

    def run_outer(self):
        i = 0
        for node in self.flat_graph.nodes:
            self.print(i, node.meta.get("nn_module_stack"), node.format_node())
            i += 1

        # Copy all graph inputs
        node_idx: int = 0
        node = self.nodes[node_idx]
        while node.op == "placeholder":
            self.copy_node(node)
            node_idx += 1
            node = self.nodes[node_idx]

        self.run_from(node_idx)

        # Copy graph outputs
        for node in self.flat_graph.nodes:
            if node.op == "output":
                self.copy_node(node)

    def print(self, *args, **kwargs):
        if self.verbose:
            print(*args, **kwargs)

    def run_from(self, node_idx):
        module_idx = 0
        # Walk through the graph, building up a new graph with the right submodules
        while node_idx < len(self.nodes):
            node = self.nodes[node_idx]
            assert node.op != "placeholder"

            self.print()
            self.print("STEP", node_idx, node.format_node())
            self.print(self.module_stack)
            if node.op == "output":
                if len(self.module_stack) == 1:
                    # We want the output node of the original graph to be handled
                    # specially by the outermost stack frame (in run_outer). So
                    # skip finalization here.
                    return node_idx

                # We've reached the end of the graph. Wrap up all the existing stack frames.
                self.finalize_outputs()
                return node_idx

            node_module_stack = (
                [path for path, ty in node.meta["nn_module_stack"].values()]
                if "nn_module_stack" in node.meta
                else self.module_stack
            )
            if node_module_stack[: len(self.module_stack)] != self.module_stack:
                # This means that the current module is done executing and the
                # current node is the beginning of a new module.
                #
                # In this case, we should finalize this module and return without
                # incrementing the node counter.
                self.finalize_outputs()
                self.print("outlining", self.fqn)
                self.print(self.graph)
                return node_idx

            assert node_module_stack is not None

            if _is_prefix(self.module_stack, node_module_stack):
                # This means that the current node represents the execution of a new
                # module.
                next_module = node_module_stack[len(self.module_stack)]
                self.print("Creating new stack frame for", next_module)
                # Run a nested version of module outliner from the current node
                # counter. Once it is complete, continue from that point.
                node_idx = _ModuleFrame(
                    self.flat_graph,
                    self.nodes,
                    self.seen_nodes,
                    self.seen_modules,
                    self,
                    self.module_stack + [next_module],
                    list(node.meta["nn_module_stack"].keys())[len(self.module_stack)],
                    self.module_call_graph,
                ).run_from(node_idx)
                module_idx += 1
                continue

            # The only remaining possibility is that we are in the right stack
            # frame. Copy the node into this frame's graph and increment the node counter.
            assert node_module_stack == self.module_stack
            self.copy_node(node)
            node_idx += 1


def _outline_submodules(orig_graph: torch.fx.Graph, root_module: UnflattenedModule):
    seen_nodes: Dict[str, torch.fx.Node] = {}
    seen_modules: Dict[int, torch.nn.Module] = {}
    _ModuleFrame(
        orig_graph,
        tuple(orig_graph.nodes),
        seen_nodes,
        seen_modules,
        None,
        [""],
        "",
        {
            entry.fqn: entry.signature
            for entry in root_module.module_call_graph
            if entry.signature
        },
        module=root_module,
    ).run_outer()


def _sink_params(
    module: torch.nn.Module,
    inputs_to_state: Dict[str, str],
    scope: List[str],
):
    """Sink params and buffers from graph inputs into get_attr nodes.

    Exported modules are purely functional, so they pass their parameters and
    buffers in as inputs to the graph.

    To replicate eager's semantics, we need to get them from the module state
    via get_attr instead.

    module: GraphModule, potentially containining nested submodules.
    inputs_to_state: mapping graph input names to the corresponding key in the state_dict.
    scope: tracks where we are in the module hierarchy, so that we can emit the
        right `getattr(self, "foo.bar")` calls, etc.
    """
    # We need to use _modules here instead of named_children(), because we
    # explicitly want duplicate modules to show up in the traversal.
    for name, submodule in module._modules.items():
        _sink_params(cast(torch.nn.Module, submodule), inputs_to_state, scope + [name])

    if not hasattr(module, "graph"):
        # Not all modules have graphs defined, if they are empty modules with no operations (like ParameterList)
        return

    graph = module.graph
    inputs = filter(lambda n: n.op == "placeholder", graph.nodes)

    # Also remove from call_module nodes
    call_module_nodes = filter(lambda n: n.op == "call_module", graph.nodes)
    for node in call_module_nodes:
        node.args = tuple(filter(lambda n: n.name not in inputs_to_state, node.args))

    for node in inputs:
        if node.name not in inputs_to_state:
            continue

        if len(node.users) > 0:
            state_name = inputs_to_state[node.name].split(".")
            # If there's a mismatch beteewn scope name and state name, then there must be multuple scopes
            # pointing to the same state name, meaning some modules are shared. In such case, we can simply
            # skip updating the current node because another later iteration will take care of this input
            # node when the unique match between scope and state name occurs.
            # To make sure this always happen, we should enforce the invariant that no placeholder node
            # in the unflattened graph appears in inputs_to_state dict, which means all the extra input
            # nodes have been handled.
            if state_name[: len(scope)] != scope:
                continue
            attr_path = state_name[len(scope) :]
            state_attr = _recursive_getattr(module, attr_path)
            assert isinstance(state_attr, torch.Tensor)

            with graph.inserting_after(node):
                new_node = graph.create_node("get_attr", ".".join(attr_path))

            node.replace_all_uses_with(new_node, propagate_meta=True)
        graph.erase_node(node)
    if isinstance(module, InterpreterModule):
        module.finalize()


def _recursive_getattr(obj, attr_path):
    for attr in attr_path:
        obj = getattr(obj, attr)

    return obj<|MERGE_RESOLUTION|>--- conflicted
+++ resolved
@@ -234,13 +234,6 @@
     module: ExportedProgram, flat_args_adapter: Optional[FlatArgsAdapter] = None
 ) -> UnflattenedModule:
     """Unflatten an ExportedProgram, producing a module with the same module
-<<<<<<< HEAD
-    hierarchy as the original eager module.
-
-    Args:
-        module (ExportedProgram): The ExportedProgram to unflatten.
-        flat_args_adapter (Optional[FlatArgsAdapter]): Adapt flat args if input TreeSpec does not match with exported module's.
-=======
     hierarchy as the original eager module. This can be useful if you are trying
     to use :mod:`torch.export` with another system that expects a module
     hierachy instead of the flat graph that :mod:`torch.export` usually produces.
@@ -252,12 +245,12 @@
     :func:`torch.export.export`.
 
     Args:
-        module: The :class:`ExportedProgram` to unflatten.
+        module (ExportedProgram): The ExportedProgram to unflatten.
+        flat_args_adapter (Optional[FlatArgsAdapter]): Adapt flat args if input TreeSpec does not match with exported module's.
 
     Returns:
         An instance of :class:`UnflattenedModule`, which has the same module
         hierarchy as the original eager module pre-export.
->>>>>>> 6a29b5ad
     """
     return UnflattenedModule(module, flat_args_adapter)
 
