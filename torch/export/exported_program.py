import copy
import dataclasses
from typing import Any, Callable, Dict, Iterator, List, Optional, Tuple, Union

import sympy

import torch
import torch.fx._pytree as fx_pytree
import torch.utils._pytree as pytree
from torch.fx._compatibility import compatibility

from torch.fx.passes.infra.pass_base import PassResult
from torch.fx.passes.infra.pass_manager import PassManager
from torch.utils._sympy.value_ranges import ValueRanges


__all__ = [
    "TensorArgument",
    "ConstantArgument",
    "SymIntArgument",
    "ExportBackwardSignature",
    "ExportedProgram",
    "ExportGraphSignature",
    "ModuleCallEntry",
    "ModuleCallSignature",
]


PassType = Callable[[torch.fx.GraphModule], Optional[PassResult]]


@dataclasses.dataclass
class ExportBackwardSignature:
    gradients_to_parameters: Dict[str, str]
    gradients_to_user_inputs: Dict[str, str]
    loss_output: str


@dataclasses.dataclass
class ExportGraphSignature:
    """
    :class:`ExportGraphSignature` models the input/output signature of Export Graph,
    which is a fx.Graph with stronger invariants gurantees.

    Export Graph is functional and does not access "states" like parameters
    or buffers within the graph via ``getattr`` nodes. Instead, :func:`export`
    gurantees that parameters and buffers are lifted out of the graph as inputs.
    Similarly, any mutations to buffers are not included in the graph either,
    instead the updated values of mutated buffers are modeled as additional outputs
    of Export Graph.

    The ordering of all inputs and outputs are::

        Inputs = [*parameters_buffers, *flattened_user_inputs]
        Outputs = [*mutated_inputs, *flattened_user_outputs]

    e.g. If following module is exported::

        class CustomModule(nn.Module):
            def __init__(self):
                super(CustomModule, self).__init__()

                # Define a parameter
                self.my_parameter = nn.Parameter(torch.tensor(2.0))

                # Define two buffers
                self.register_buffer('my_buffer1', torch.tensor(3.0))
                self.register_buffer('my_buffer2', torch.tensor(4.0))

            def forward(self, x1, x2):
                # Use the parameter, buffers, and both inputs in the forward method
                output = (x1 + self.my_parameter) * self.my_buffer1 + x2 * self.my_buffer2

                # Mutate one of the buffers (e.g., increment it by 1)
                self.my_buffer2.add_(1.0) # In-place addition

                return output

    Resulting Graph would be::

        graph():
            %arg0_1 := placeholder[target=arg0_1]
            %arg1_1 := placeholder[target=arg1_1]
            %arg2_1 := placeholder[target=arg2_1]
            %arg3_1 := placeholder[target=arg3_1]
            %arg4_1 := placeholder[target=arg4_1]
            %add_tensor := call_function[target=torch.ops.aten.add.Tensor](args = (%arg3_1, %arg0_1), kwargs = {})
            %mul_tensor := call_function[target=torch.ops.aten.mul.Tensor](args = (%add_tensor, %arg1_1), kwargs = {})
            %mul_tensor_1 := call_function[target=torch.ops.aten.mul.Tensor](args = (%arg4_1, %arg2_1), kwargs = {})
            %add_tensor_1 := call_function[target=torch.ops.aten.add.Tensor](args = (%mul_tensor, %mul_tensor_1), kwargs = {})
            %add_tensor_2 := call_function[target=torch.ops.aten.add.Tensor](args = (%arg2_1, 1.0), kwargs = {})
            return (add_tensor_2, add_tensor_1)

    Resulting ExportGraphSignature would be::

        ExportGraphSignature(
            # Indicates that there is one parameter named `my_parameter`
            parameters=['L__self___my_parameter'],

            # Indicates that there are two buffers, `my_buffer1` and `my_buffer2`
            buffers=['L__self___my_buffer1', 'L__self___my_buffer2'],

            # Indicates that the nodes `arg3_1` and `arg4_1` in produced graph map to
            # original user inputs, ie. x1 and x2
            user_inputs=['arg3_1', 'arg4_1'],

            # Indicates that the node `add_tensor_1` maps to output of original program
            user_outputs=['add_tensor_1'],

            # Indicates that there is one parameter (self.my_parameter) captured,
            # its name is now mangled to be `L__self___my_parameter`, which is now
            # represented by node `arg0_1` in the graph.
            inputs_to_parameters={'arg0_1': 'L__self___my_parameter'},

            # Indicates that there are two buffers (self.my_buffer1, self.my_buffer2) captured,
            # their name are now mangled to be `L__self___my_my_buffer1` and `L__self___my_buffer2`.
            # They are now represented by nodes `arg1_1` and `arg2_1` in the graph.
            inputs_to_buffers={'arg1_1': 'L__self___my_buffer1', 'arg2_1': 'L__self___my_buffer2'},

            # Indicates that one buffer named `L__self___my_buffer2` is mutated during execution,
            # its new value is output from the graph represented by the node named `add_tensor_2`
            buffers_to_mutate={'add_tensor_2': 'L__self___my_buffer2'},

            # Backward graph not captured
            backward_signature=None,

            # Work in progress feature, please ignore now.
            assertion_dep_token=None
        )
    """

    # A list of parameters uniquely identified by mangled fully qualified name
    parameters: List[str]

    # A list of buffers uniquely identified by mangled fully qualified name
    buffers: List[str]

    # Graph node names of pytree-flattened inputs of original program
    user_inputs: List[str]

    # Graph node names of pytree-flattened outputs of original program
    user_outputs: List[str]

    # A dictionary mapping graph input node names to parameters. If a graph input
    # name is found in this dictionary, it is guranteed to be a lifted parameter.
    inputs_to_parameters: Dict[str, str]

    # A dictionary mapping graph input node names to buffers. If a graph input
    # name is found in this dictionary, it is guranteed to be a lifted buffer.
    inputs_to_buffers: Dict[str, str]

    # A dictionary mapping graph output node names to buffers that are mutated in the
    # original program. Buffers that are not mutated will not be found in this dictionary.
    buffers_to_mutate: Dict[str, str]

    backward_signature: Optional[ExportBackwardSignature]

    # Map from assertion dependency token index to assertion dep token output
    # name in output. The shape of output after aot_autograd will be like:
    # (updated_inputs, user_outputs, dep_token).
    assertion_dep_token: Optional[Dict[int, str]] = None

    def __post_init__(self) -> None:
        assertion_dep_token = self.assertion_dep_token
        if assertion_dep_token is None:
            return
        assert len(assertion_dep_token) == 1
        assertion_dep_token_index = list(assertion_dep_token.keys())[0]
        assert (
            len(self.user_outputs) + len(self.buffers_to_mutate)
            == assertion_dep_token_index
        )


@dataclasses.dataclass
class TensorArgument:
    name: str


@dataclasses.dataclass
class SymIntArgument:
    name: str


@dataclasses.dataclass
class ConstantArgument:
    value: Union[int, float, bool, None]


ArgumentSpec = Union[TensorArgument, SymIntArgument, ConstantArgument]


@dataclasses.dataclass
class ModuleCallSignature:
    inputs: List[ArgumentSpec]
    outputs: List[ArgumentSpec]
    in_spec: pytree.TreeSpec
    out_spec: pytree.TreeSpec


@dataclasses.dataclass
class ModuleCallEntry:
    fqn: str
    signature: Optional[ModuleCallSignature] = None


class ExportedProgram:
    """
    Package of a program from :func:`export`. It contains
    an :class:`torch.fx.Graph` that represents Tensor computation, a state_dict containing
    tensor values of all lifted parameters and buffers, and various metadata.

    You can call an ExportedProgram like the original callable traced by
    :func:`export` with the same calling convention.

    To perform transformations on the graph, use ``.module`` property to access
    an :class:`torch.fx.GraphModule`. You can then use
    `FX transformation <https://pytorch.org/docs/stable/fx.html#writing-transformations>`_
    to rewrite the graph. Afterwards, you can simply use :func:`export`
    again to construct a correct ExportedProgram.
    """

    def __init__(
        self,
        root: Union[torch.nn.Module, Dict[str, Any]],
        graph: torch.fx.Graph,
        graph_signature: ExportGraphSignature,
        call_spec: Any,
        state_dict: Dict[str, Union[torch.Tensor, torch.nn.Parameter]],
        range_constraints: Dict[sympy.Symbol, Any],
        equality_constraints: List[Tuple[Any, Any]],
        module_call_graph: List[ModuleCallEntry],
        example_inputs: Optional[Tuple[Tuple[Any, ...], Dict[str, Any]]] = None,
        dialect: Optional[str] = None,
    ):
        from torch._export.exported_program import (
            _create_graph_module_for_export,
            CallSpec,
        )
        from torch._export.passes.add_runtime_assertions_for_constraints_pass import (
            InputDim,
        )

        # Remove codegen related things from the graph. It should just be a flat graph.
        graph._codegen = torch.fx.graph.CodeGen()
        self._graph_module = _create_graph_module_for_export(root, graph)
        if isinstance(root, torch.fx.GraphModule):
            self._graph_module.meta.update(root.meta)

        self._graph_signature: ExportGraphSignature = graph_signature
        self._call_spec: CallSpec = call_spec
        self._state_dict: Dict[str, Any] = state_dict
        self._range_constraints: Dict[sympy.Symbol, ValueRanges] = range_constraints
        self._equality_constraints: List[
            Tuple[InputDim, InputDim]
        ] = equality_constraints
        self._module_call_graph: List[ModuleCallEntry] = module_call_graph
        self._example_inputs = example_inputs
        self._dialect = dialect or "ATEN"

    @property
    @compatibility(is_backward_compatible=False)
    def graph_module(self):
        return self._graph_module

    @property
    @compatibility(is_backward_compatible=False)
    def graph(self):
        return self.graph_module.graph

    @property
    @compatibility(is_backward_compatible=False)
    def graph_signature(self):
        return self._graph_signature

    @property
    @compatibility(is_backward_compatible=False)
    def state_dict(self):
        return self._state_dict

    @compatibility(is_backward_compatible=False)
    def parameters(self) -> Iterator[torch.nn.Parameter]:
        """
        Returns an iterator over original module's parameters.
        """
        for _, param in self.named_parameters():
            yield param

    @compatibility(is_backward_compatible=False)
    def named_parameters(self) -> Iterator[Tuple[str, torch.nn.Parameter]]:
        """
        Returns an iterator over original module parameters, yielding
        both the name of the parameter as well as the parameter itself.
        """
        for param_name in self.graph_signature.parameters:
            yield param_name, self.state_dict[param_name]

    @compatibility(is_backward_compatible=False)
    def buffers(self) -> Iterator[torch.Tensor]:
        """
        Returns an iterator over original module buffers.
        """
        for _, buf in self.named_buffers():
            yield buf

    @compatibility(is_backward_compatible=False)
    def named_buffers(self) -> Iterator[Tuple[str, torch.Tensor]]:
        """
        Returns an iterator over original module buffers, yielding
        both the name of the buffer as well as the buffer itself.
        """
        for buffer_name in self.graph_signature.buffers:
            yield buffer_name, self.state_dict[buffer_name]

    @property
    @compatibility(is_backward_compatible=False)
    def call_spec(self):
        return self._call_spec

    @property
    @compatibility(is_backward_compatible=False)
    def range_constraints(self):
        return self._range_constraints

    @property
    @compatibility(is_backward_compatible=False)
    def equality_constraints(self):
        return self._equality_constraints

    @property
    @compatibility(is_backward_compatible=False)
    def module_call_graph(self):
        return self._module_call_graph

    @property
    @compatibility(is_backward_compatible=False)
    def example_inputs(self):
        return self._example_inputs

    @property
    def dialect(self):
        return self._dialect

    def __call__(self, *args: Any, **kwargs: Any) -> Any:
        import torch._export.error as error
        from torch._export import combine_args_kwargs

        if self.call_spec.in_spec is not None:
            try:
                user_args = combine_args_kwargs(args, kwargs)
                args = fx_pytree.tree_flatten_spec(
                    user_args, self.call_spec.in_spec, exact_structural_match=True
                )  # type: ignore[assignment]
            except Exception:
                _, received_spec = pytree.tree_flatten(user_args)
                raise TypeError(
                    "Trying to flatten user inputs with exported input tree spec: \n"
                    f"{self.call_spec.in_spec}\n"
                    "but actually got inputs with tree spec of: \n"
                    f"{received_spec}"
                )

        ordered_params = tuple(
            self.state_dict[name] for name in self.graph_signature.parameters
        )
        ordered_buffers = tuple(
            self.state_dict[name] for name in self.graph_signature.buffers
        )
        self._check_input_constraints(*ordered_params, *ordered_buffers, *args)

        # NOTE: calling convention is first params, then buffers, then args as user supplied them.
        # See: torch/_functorch/aot_autograd.py#L1034
        res = torch.fx.Interpreter(self.graph_module).run(
            *ordered_params, *ordered_buffers, *args, enable_io_processing=False
        )

        if self.call_spec.out_spec is not None:
            mutation = self.graph_signature.buffers_to_mutate
            num_mutated = len(mutation)
            mutated_buffers = res[:num_mutated]

            # Exclude dependency token from final result.
            assertion_dep_token = self.graph_signature.assertion_dep_token
            if assertion_dep_token is not None:
                assertion_dep_token_index = list(assertion_dep_token.keys())[0]
                res = res[:assertion_dep_token_index]

            res = res[num_mutated:]
            try:
                res = pytree.tree_unflatten(res, self.call_spec.out_spec)
            except Exception:
                _, received_spec = pytree.tree_flatten(res)
                raise error.InternalError(
                    "Trying to flatten user outputs with exported output tree spec: \n"
                    f"{self.call_spec.out_spec}\n"
                    "but actually got outputs with tree spec of: \n"
                    f"{received_spec}"
                )
            finally:
                ix = 0
                for buffer in self.graph_signature.buffers_to_mutate.values():
                    self.state_dict[buffer] = mutated_buffers[ix]
                    ix += 1
        return res

    def __str__(self) -> str:
        graph_module = self.graph_module.print_readable(print_output=False).replace(
            "\n", "\n    "
        )
        string = (
            "ExportedProgram:\n"
            f"    {graph_module}\n"
            f"Graph signature: {self.graph_signature}\n"
            f"Range constraints: {self.range_constraints}\n"
            f"Equality constraints: {self.equality_constraints}\n"
        )
        return string

    def module(self) -> torch.nn.Module:
        """
        Returns a self contained GraphModule with all the parameters/buffers inlined.
        """
        from torch._export.exported_program import unlift_exported_program_lifted_states

        return unlift_exported_program_lifted_states(self)

<<<<<<< HEAD
=======
    def run_decompositions(
        self, decomp_table: Optional[Dict[torch._ops.OperatorBase, Callable]] = None
    ) -> "ExportedProgram":
        """
        Run a set of decompositions on the exported program and returns a new
        exported program. By default we will run the Core ATen decompositions to
        get the Core ATen IR.

        For now, we do not decompose joint graphs.
        """
        from torch._decomp import core_aten_decompositions
        from torch._export.passes.add_runtime_assertions_for_constraints_pass import (
            _AddRuntimeAssertionsForInlineConstraintsPass,
            InputDim,
        )
        from torch._export.passes.lift_constant_tensor_pass import (
            lift_constant_tensor_pass,
        )
        from torch._export.passes.replace_sym_size_ops_pass import _ReplaceSymSizeOpPass
        from torch._functorch.aot_autograd import aot_export_module

        def _get_placeholders(gm):
            placeholders = []
            for node in gm.graph.nodes:
                if node.op != "placeholder":
                    break
                placeholders.append(node)
            return placeholders

        decomp_table = decomp_table or core_aten_decompositions()

        old_placeholders = _get_placeholders(self.graph_module)
        fake_args = [node.meta["val"] for node in old_placeholders]

        gm, graph_signature = aot_export_module(
            self.graph_module, fake_args, decompositions=decomp_table, trace_joint=False
        )

        # Update the signatures with the new placeholder names in case they
        # changed when calling aot_export
        new_placeholders = _get_placeholders(gm)
        assert len(new_placeholders) == len(old_placeholders)
        old_new_placeholder_map = {
            old_node.name: new_node.name
            for old_node, new_node in zip(old_placeholders, new_placeholders)
        }
        old_outputs = list(self.graph.nodes)[-1].args[0]
        new_outputs = list(gm.graph.nodes)[-1].args[0]
        assert len(new_outputs) == len(old_outputs)
        old_new_output_map = {
            old_node.name: new_node.name
            for old_node, new_node in zip(old_outputs, new_outputs)
        }

        new_backward_signature = (
            ExportBackwardSignature(
                copy.deepcopy(
                    self.graph_signature.backward_signature.gradients_to_parameters
                ),
                {
                    old_new_placeholder_map[inp]: param
                    for inp, param in self.graph_signature.backward_signature.gradients_to_parameters
                },
                copy.deepcopy(self.graph_signature.backward_signature.loss_output),
            )
            if self.graph_signature.backward_signature is not None
            else None
        )

        new_graph_signature = ExportGraphSignature(
            copy.deepcopy(self.graph_signature.parameters),
            copy.deepcopy(self.graph_signature.buffers),
            [old_new_placeholder_map[inp] for inp in self.graph_signature.user_inputs],
            [old_new_output_map[out] for out in self.graph_signature.user_outputs],
            {
                old_new_placeholder_map[inp]: param
                for inp, param in self.graph_signature.inputs_to_parameters.items()
            },
            {
                old_new_placeholder_map[inp]: buffer
                for inp, buffer in self.graph_signature.inputs_to_buffers.items()
            },
            copy.deepcopy(self.graph_signature.buffers_to_mutate),
            new_backward_signature,
            copy.deepcopy(self.graph_signature.assertion_dep_token),
        )

        # NOTE: aot_export adds symint metadata for placeholders with int
        # values; since these become specialized, we replace such metadata with
        # the original values.
        # Also, set the param/buffer metadata back to the placeholders.
        for old_node, new_node in zip(old_placeholders, new_placeholders):
            if not isinstance(old_node.meta["val"], torch.Tensor):
                new_node.meta["val"] = old_node.meta["val"]

            if (
                new_node.target in new_graph_signature.inputs_to_parameters
                or new_node.target in new_graph_signature.inputs_to_buffers
            ):
                for k, v in old_node.meta.items():
                    new_node.meta[k] = v

        # TODO unfortunately preserving graph-level metadata is not
        # working well with aot_export. So we manually copy it.
        # (The node-level meta is addressed above.)
        gm.meta.update(self.graph_module.meta)

        new_range_constraints = _get_updated_range_constraints(gm)

        new_equality_constraints = [
            (
                InputDim(old_new_placeholder_map[inp_dim1.input_name], inp_dim1.dim),
                InputDim(old_new_placeholder_map[inp_dim2.input_name], inp_dim2.dim),
            )
            for inp_dim1, inp_dim2 in self.equality_constraints
        ]

        exported_program = ExportedProgram(
            gm,
            gm.graph,
            new_graph_signature,
            copy.deepcopy(self.call_spec),
            self.state_dict,
            new_range_constraints,
            new_equality_constraints,
            copy.deepcopy(self.module_call_graph),
            self.example_inputs,
            self.dialect,
        )

        if len(new_range_constraints) > 0 or len(new_equality_constraints) > 0:
            exported_program = exported_program._transform(
                _AddRuntimeAssertionsForInlineConstraintsPass(
                    new_range_constraints, new_equality_constraints
                )
            )
        exported_program = lift_constant_tensor_pass(exported_program)

        return exported_program._transform(_ReplaceSymSizeOpPass())

>>>>>>> 52e76a30
    def _transform(self, *passes: PassType) -> "ExportedProgram":
        pm = PassManager(list(passes))
        res = pm(self.graph_module)
        transformed_gm = res.graph_module if res is not None else self.graph_module
        assert transformed_gm is not None

<<<<<<< HEAD
        def _get_updated_range_constraints(
            gm: torch.fx.GraphModule,
        ) -> Dict[sympy.Symbol, ValueRanges]:
            def get_shape_env(gm):
                vals = [
                    node.meta["val"]
                    for node in gm.graph.nodes
                    if node.meta.get("val", None) is not None
                ]
                from torch._guards import detect_fake_mode

                fake_mode = detect_fake_mode(vals)
                if fake_mode is not None:
                    return fake_mode.shape_env
                for v in vals:
                    if isinstance(v, torch.SymInt):
                        return v.node.shape_env

            shape_env = get_shape_env(gm)
            if shape_env is None:
                return {}
            range_constraints = {
                k: ValueRanges(v.lower, v.upper)
                for k, v in shape_env.var_to_range.items()
            }
            return range_constraints

=======
>>>>>>> 52e76a30
        def _get_updated_graph_signature(
            old_signature: ExportGraphSignature,
            new_gm: torch.fx.GraphModule,
        ) -> ExportGraphSignature:
            """
            Update the graph signature's user_input/user_outputs.
            """
            new_graph_inputs = [
                node.name for node in new_gm.graph.nodes if node.op == "placeholder"
            ]
            num_inputs = (
                len(old_signature.parameters)
                + len(old_signature.buffers)
                + len(old_signature.user_inputs)
            )

            assert len(new_graph_inputs) == num_inputs, (
                f"Number of input nodes changed from {len(new_graph_inputs)} "
                f"to {num_inputs} after transformation. This transformation "
                "is currently not supported."
            )
            new_parameter_inputs = new_graph_inputs[: len(old_signature.parameters)]
            num_param_buffers = len(old_signature.buffers) + len(
                old_signature.parameters
            )
            new_buffer_inputs = new_graph_inputs[
                len(old_signature.parameters) : num_param_buffers
            ]
            new_user_inputs = new_graph_inputs[num_param_buffers:]

            output_node = list(new_gm.graph.nodes)[-1]
            assert output_node.op == "output"
            new_graph_outputs = [arg.name for arg in output_node.args[0]]

            assert len(new_graph_outputs) == len(old_signature.buffers_to_mutate) + len(
                old_signature.user_outputs
            ), (
                f"Number of output nodes changed from {len(new_graph_outputs)} "
                f"to {len(old_signature.buffers_to_mutate) + len(old_signature.user_outputs)} "
                "after transformation. This transformation is currently not supported."
            )
            new_user_outputs = new_graph_outputs[len(old_signature.buffers_to_mutate) :]

            new_signature = ExportGraphSignature(
                copy.deepcopy(old_signature.parameters),
                copy.deepcopy(old_signature.buffers),
                new_user_inputs,
                new_user_outputs,
                copy.deepcopy(old_signature.inputs_to_parameters),
                copy.deepcopy(old_signature.inputs_to_buffers),
                copy.deepcopy(old_signature.buffers_to_mutate),
                copy.deepcopy(old_signature.backward_signature),
                copy.deepcopy(old_signature.assertion_dep_token),
            )
            return new_signature

        transformed_ep = ExportedProgram(
            transformed_gm,
            transformed_gm.graph,
            _get_updated_graph_signature(self.graph_signature, transformed_gm),
            copy.deepcopy(self.call_spec),
            self.state_dict,
            _get_updated_range_constraints(transformed_gm),
            copy.deepcopy(self.equality_constraints),
            copy.deepcopy(self._module_call_graph),
            self.example_inputs,
            self.dialect,
        )
        transformed_ep.graph_module.meta.update(self.graph_module.meta)
        transformed_ep.graph_module.meta.update(res.graph_module.meta)
        return transformed_ep

    def _check_input_constraints(self, *args):
        from torch._export.passes.add_runtime_assertions_for_constraints_pass import (
            _AddRuntimeAssertionsForConstraintsPass,
        )

        # TODO(zhxchen17) Don't generate a runtime graph on the fly.
        _assertion_graph = torch.fx.GraphModule({}, torch.fx.Graph())
        for p in self.graph.nodes:
            if p.op != "placeholder":
                continue
            new_p = _assertion_graph.graph.placeholder(p.name)
            new_p.meta = p.meta
        _assertion_graph.graph.output(())
        _assertion_graph_res = _AddRuntimeAssertionsForConstraintsPass(
            self.range_constraints,
            self.equality_constraints,
        )(_assertion_graph)
        assert _assertion_graph_res is not None
        _assertion_graph = _assertion_graph_res.graph_module
        _assertion_graph(*args)

    def _validate(self):
        from torch._export.verifier import Verifier, verify_exported_program_signature

        verify_exported_program_signature(self)

        verifier = Verifier()
        for gm in self.graph_module.modules():
            if not isinstance(gm, torch.fx.GraphModule):
                continue
            verifier.check_valid(self.graph_module)


def _get_updated_range_constraints(
    gm: torch.fx.GraphModule,
) -> Dict[sympy.Symbol, Any]:
    def get_shape_env(gm):
        vals = [
            node.meta["val"]
            for node in gm.graph.nodes
            if node.meta.get("val", None) is not None
        ]
        from torch._guards import detect_fake_mode

        fake_mode = detect_fake_mode(vals)
        if fake_mode is not None:
            return fake_mode.shape_env
        for v in vals:
            if isinstance(v, torch.SymInt):
                return v.node.shape_env

    shape_env = get_shape_env(gm)
    if shape_env is None:
        return {}
    range_constraints = {
        k: v
        for k, v in shape_env.var_to_range.items()
        if k not in shape_env.replacements
    }
    return range_constraints<|MERGE_RESOLUTION|>--- conflicted
+++ resolved
@@ -1,6 +1,16 @@
 import copy
 import dataclasses
-from typing import Any, Callable, Dict, Iterator, List, Optional, Tuple, Union
+from typing import (
+    Any,
+    Callable,
+    Dict,
+    Iterator,
+    List,
+    NamedTuple,
+    Optional,
+    Tuple,
+    Union,
+)
 
 import sympy
 
@@ -21,6 +31,7 @@
     "ExportBackwardSignature",
     "ExportedProgram",
     "ExportGraphSignature",
+    "InputDim",
     "ModuleCallEntry",
     "ModuleCallSignature",
 ]
@@ -34,6 +45,11 @@
     gradients_to_parameters: Dict[str, str]
     gradients_to_user_inputs: Dict[str, str]
     loss_output: str
+
+
+class InputDim(NamedTuple):
+    input_name: str
+    dim: int
 
 
 @dataclasses.dataclass
@@ -236,9 +252,6 @@
         from torch._export.exported_program import (
             _create_graph_module_for_export,
             CallSpec,
-        )
-        from torch._export.passes.add_runtime_assertions_for_constraints_pass import (
-            InputDim,
         )
 
         # Remove codegen related things from the graph. It should just be a flat graph.
@@ -424,8 +437,6 @@
 
         return unlift_exported_program_lifted_states(self)
 
-<<<<<<< HEAD
-=======
     def run_decompositions(
         self, decomp_table: Optional[Dict[torch._ops.OperatorBase, Callable]] = None
     ) -> "ExportedProgram":
@@ -439,7 +450,6 @@
         from torch._decomp import core_aten_decompositions
         from torch._export.passes.add_runtime_assertions_for_constraints_pass import (
             _AddRuntimeAssertionsForInlineConstraintsPass,
-            InputDim,
         )
         from torch._export.passes.lift_constant_tensor_pass import (
             lift_constant_tensor_pass,
@@ -566,43 +576,12 @@
 
         return exported_program._transform(_ReplaceSymSizeOpPass())
 
->>>>>>> 52e76a30
     def _transform(self, *passes: PassType) -> "ExportedProgram":
         pm = PassManager(list(passes))
         res = pm(self.graph_module)
         transformed_gm = res.graph_module if res is not None else self.graph_module
         assert transformed_gm is not None
 
-<<<<<<< HEAD
-        def _get_updated_range_constraints(
-            gm: torch.fx.GraphModule,
-        ) -> Dict[sympy.Symbol, ValueRanges]:
-            def get_shape_env(gm):
-                vals = [
-                    node.meta["val"]
-                    for node in gm.graph.nodes
-                    if node.meta.get("val", None) is not None
-                ]
-                from torch._guards import detect_fake_mode
-
-                fake_mode = detect_fake_mode(vals)
-                if fake_mode is not None:
-                    return fake_mode.shape_env
-                for v in vals:
-                    if isinstance(v, torch.SymInt):
-                        return v.node.shape_env
-
-            shape_env = get_shape_env(gm)
-            if shape_env is None:
-                return {}
-            range_constraints = {
-                k: ValueRanges(v.lower, v.upper)
-                for k, v in shape_env.var_to_range.items()
-            }
-            return range_constraints
-
-=======
->>>>>>> 52e76a30
         def _get_updated_graph_signature(
             old_signature: ExportGraphSignature,
             new_gm: torch.fx.GraphModule,
