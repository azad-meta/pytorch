--- conflicted
+++ resolved
@@ -176,11 +176,7 @@
         )
         if not compilation_result:
             log.warning(
-<<<<<<< HEAD
-                f"Cannot fuse epilogue node {additional_node} into {cuda_template_buffer.name}, due to compilation failure, this most likely means that the fused kernel would require too much shared memory."
-=======
-                f"Cannot fuse epilogue node {additional_node} into {cuda_template_buffer.name}, since that would require auxiliary input support."  # noqa: G004, B950, G004
->>>>>>> 3e02322b
+                f"Cannot fuse epilogue node {additional_node} into {cuda_template_buffer.name}, due to compilation failure, this most likely means that the fused kernel would require too much shared memory."  # noqa: G004, B950, G004
             )
         return compilation_result
 
