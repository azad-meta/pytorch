import collections
import contextlib
import dataclasses
import functools
import inspect
import operator
import os
import re
from itertools import chain, count
from typing import Any, Dict, List, Optional, Set, Tuple, Union

import sympy
from sympy import Expr

import torch
from torch._dynamo.utils import counters, dynamo_timed
from torch._inductor.codecache import get_cpp_wrapper_cubin_path_name
from torch.fx.experimental.symbolic_shapes import free_unbacked_symbols, SymTypes

from torch.fx.node import _get_qualified_name
from torch.utils._sympy.singleton_int import SingletonInt

from .. import codecache, config, ir
from ..codecache import CudaKernelParamCache
from ..ir import ComputedBuffer, InputBuffer, ReinterpretView
from ..triton_heuristics import grid as default_grid
from ..utils import (
    cache_on_self,
    get_benchmark_name,
    LineContext,
    sympy_product,
    sympy_str,
)
from ..virtualized import V
from .common import CodeGen, DeferredLine, IndentedBuffer, PythonPrinter
from .triton_utils import config_of, signature_to_meta


pexpr = PythonPrinter().doprint


def buffer_reuse_key(node: ir.Buffer):
    return (
        node.get_device(),
        node.get_dtype(),
        # NB: this is symbolic so that we don't try to reuse a buffer
        # for s0 for s1, just because they happen to share the same
        # size hint
        sympy_str(V.graph.sizevars.simplify(node.layout.storage_size())),
    )


def is_int(s: str):
    # Cpp code gen adds L at the end of ints
    # Lets remove it for checking whether we have an int or not
    if s and s[-1] == "L":
        s = s[:-1]
    try:
        int(s)
    except ValueError:
        return False
    except TypeError:
        return False
    return True


def is_float(s: str):
    try:
        float(s)
    except ValueError:
        return False
    return True


def convert_arg_type(python_type: str):
    from .cpp import CONTAINER_PYTHON_TO_CPP, PYTHON_TO_CPP

    if python_type == "Tensor":
        # Conversions rules follow https://github.com/pytorch/pytorch/tree/main/aten/src/ATen/native#func
        return f"at::{python_type} const&"

    if python_type in PYTHON_TO_CPP:
        return PYTHON_TO_CPP[python_type]

    # Convert args of container types e.g. Optional[*]
    for py_container, cpp_container in CONTAINER_PYTHON_TO_CPP.items():
        container_match = re.findall(py_container + r"\[([a-zA-Z_]+)]", python_type)
        if len(container_match) == 1:
            contained_type = container_match[0]
            assert (
                contained_type in PYTHON_TO_CPP
            ), f"unsupported {py_container} type in convert_arg_type: {contained_type}"
            cpp_contained_type = PYTHON_TO_CPP[contained_type]
            return f"{cpp_container}<{cpp_contained_type}>"

    raise AssertionError(f"unsupport python_type: {python_type}")


def convert_return_type(python_type: str):
    # TODO: support alias
    python_to_cpp = {
        "Tensor": "at::Tensor",
        "List[Tensor]": "std::vector<at::Tensor>",
    }

    cpp_type = python_to_cpp.get(python_type, None)
    assert cpp_type is not None, f"NYI return type: {python_type}"
    return cpp_type


def get_cpp_op_schema(kernel):
    # use x.real_type instead of x.type so that we get ScalarType instead of int
    arg_types = [repr(x.real_type) for x in kernel._schema.arguments]
    arg_names = [x.name for x in kernel._schema.arguments]
    returns = [repr(x.real_type) for x in kernel._schema.returns]

    num_returns = len(returns)
    assert num_returns > 0, "must have at least one return value"

    if num_returns == 1:
        cpp_return_value = convert_return_type(returns[0])
    elif num_returns > 1:
        tuple_returns = ", ".join([convert_return_type(r) for r in returns])
        cpp_return_value = f"std::tuple<{tuple_returns}>"

    cpp_arg_type = [
        f"{convert_arg_type(arg_type)} {arg_name}"
        for arg_type, arg_name in zip(arg_types, arg_names)
    ]
    return f"{cpp_return_value}({', '.join(cpp_arg_type)})"


def user_defined_kernel_grid_fn_code(name, configs, grids):
    output = IndentedBuffer()

    fn_name = f"grid_wrapper_for_{name}"
    output.writeline(f"def {fn_name}(meta):")
    with output.indent():
        if len(grids) == 1:
            output.writeline(f"return {grids[0]}")
        else:
            assert len(grids) == len(configs)
            for grid, c in zip(grids, configs):
                guards = [f"meta['{name}'] == {val}" for name, val in c.kwargs.items()]
                guards = " and ".join(guards)
                output.writeline(f"if {guards}: return {grid}")
    return fn_name, output.getvalue()


@dataclasses.dataclass
class SymbolicCallArg:
    inner: Any
    # the original symbolic expression represented by inner
    inner_expr: sympy.Expr

    def __str__(self):
        return str(self.inner)


# Default thread stack sizes vary by platform:
# - Linux: 8 MB
# - macOS: 512 KB
# - Windows: 1 MB
# Just pick something comfortably smaller than the smallest for now.
MAX_STACK_ALLOCATION_SIZE = 1024 * 100


class MemoryPlanningState:
    def __init__(self):
        super().__init__()
        self.reuse_pool: Dict[Any, List[FreeIfNotReusedLine]] = collections.defaultdict(
            list
        )
        self.total_allocated_buffer_size: int = 0

    def __contains__(self, key):
        return bool(self.reuse_pool.get(key, None))

    def pop(self, key) -> "FreeIfNotReusedLine":
        item = self.reuse_pool[key].pop()
        assert not item.is_reused
        return item

    def push(self, key, item: "FreeIfNotReusedLine"):
        assert not item.is_reused
        self.reuse_pool[key].append(item)


@dataclasses.dataclass
class EnterCudaDeviceContextManagerLine:
    device_idx: int
    last_seen_device_guard_index: Optional[int]

    def codegen(self, code: IndentedBuffer, device_cm_stack: contextlib.ExitStack):
        if V.graph.cpp_wrapper:
            code.writeline("\n")
            if V.graph.aot_mode:
                # In AOT mode, we have a stream provided as a param. A stream is
                # associated with a device, so we never expect the device to change.
                # CUDAStreamGuard sets the stream and the device.
                if self.last_seen_device_guard_index is None:
                    if config.aot_inductor.abi_compatible:
                        code.writeline(
                            "AOTICudaStreamGuard stream_guard(stream, this->device_idx_);"
                        )
                    else:
                        code.writeline(
                            "at::cuda::CUDAStreamGuard stream_guard("
                            + "at::cuda::getStreamFromExternal(stream, this->device_idx_));"
                        )
                else:
                    assert (
                        self.last_seen_device_guard_index == self.device_idx
                    ), "AOTInductor only supports running on one CUDA device"
            else:
                if self.last_seen_device_guard_index is None:
                    code.writeline(
                        f"at::cuda::CUDAGuard device_guard({self.device_idx});"
                    )
                else:
                    code.writeline(f"device_guard.set_index({self.device_idx});")
        else:
            # Note _DeviceGuard has less overhead than device, but only accepts
            # integers
            code.writeline(f"with torch.cuda._DeviceGuard({self.device_idx}):")
            device_cm_stack.enter_context(code.indent())
            code.writeline(
                f"torch.cuda.set_device({self.device_idx}) # no-op to ensure context"
            )


class ExitCudaDeviceContextManagerLine:
    def codegen(self, code: IndentedBuffer, device_cm_stack: contextlib.ExitStack):
        if not V.graph.cpp_wrapper:
            device_cm_stack.close()


@dataclasses.dataclass
class MemoryPlanningLine:
    wrapper: "WrapperCodeGen"

    def plan(self, state: MemoryPlanningState) -> "MemoryPlanningLine":
        """First pass to find reuse"""
        return self

    def codegen(self, code: IndentedBuffer):
        """Second pass to output code"""
        pass

    def __str__(self):
        """
        Emits a string representation that fits on one line.
        """
        args: List[str] = []
        for field in dataclasses.fields(self):
            if field.name == "wrapper":
                continue
            val = getattr(self, field.name)
            args.append(
                f"{field.name}={val.get_name() if field.type is ir.Buffer else val}"
            )
        return f"{type(self).__name__}({', '.join(args)})"


@dataclasses.dataclass
class AllocateLine(MemoryPlanningLine):
    node: ir.Buffer

    def plan(self, state: MemoryPlanningState):
        if self.node.get_name() in V.graph.removed_buffers:
            return NullLine(self.wrapper)

        # try to reuse a recently freed buffer
        key = buffer_reuse_key(self.node)
        if config.allow_buffer_reuse and key in state:
            free_line = state.pop(key)
            free_line.is_reused = True
            return ReuseLine(self.wrapper, free_line.node, self.node)

        if self.node.get_device().type == "cpu":
            static_shape = self.wrapper.static_shape_for_buffer_or_none(self.node)
            if static_shape is not None:
                state.total_allocated_buffer_size += int(
                    functools.reduce(operator.mul, static_shape, 1)
                )

        return self

    def codegen(self, code: IndentedBuffer):
        assert self.node.get_name() not in V.graph.removed_buffers
        line = self.wrapper.make_buffer_allocation(self.node)
        code.writeline(line)


@dataclasses.dataclass
class FreeIfNotReusedLine(MemoryPlanningLine):
    node: ir.Buffer
    is_reused: bool = False

    def plan(self, state: MemoryPlanningState):
        if isinstance(self.node.layout, (ir.AliasedLayout, ir.MultiOutputLayout)):
            return self
        assert not self.is_reused
        if self.node.get_name() in V.graph.removed_buffers:
            return NullLine(self.wrapper)
        if config.allow_buffer_reuse:
            state.push(buffer_reuse_key(self.node), self)
        return self

    def codegen(self, code: IndentedBuffer):
        assert self.node.get_name() not in V.graph.removed_buffers
        if not self.is_reused:
            code.writeline(self.wrapper.make_buffer_free(self.node))


@dataclasses.dataclass
class ReuseLine(MemoryPlanningLine):
    node: ir.Buffer
    reused_as: ir.Buffer
    delete_old: bool = True

    def plan(self, state: MemoryPlanningState):
        if self.node.get_name() in V.graph.removed_buffers:
            assert self.reused_as.get_name() in V.graph.removed_buffers
            return NullLine(self.wrapper)
        assert self.reused_as.get_name() not in V.graph.removed_buffers
        return self

    def codegen(self, code: IndentedBuffer):
        assert self.node.get_name() not in V.graph.removed_buffers
        assert self.reused_as.get_name() not in V.graph.removed_buffers
        code.writeline(
            self.wrapper.make_buffer_reuse(self.node, self.reused_as, self.delete_old)
        )


class NullLine(MemoryPlanningLine):
    pass


class WrapperCodeGen(CodeGen):
    """
    Generate outer wrapper in Python that calls the kernels.
    """

    def __init__(self):
        super().__init__()
        self._names_iter = count()
        self.header = IndentedBuffer()
        self.prefix = IndentedBuffer()
        self.wrapper_call = IndentedBuffer()
        self.src_to_kernel = {}
        self.kenel_numel_expr = set()
        self.lines = []
        self.declare = ""
        self.declare_maybe_reference = ""
        self.ending = ""
        self.open_bracket = "["
        self.closed_bracket = "]"
        self.comment = "#"
        self.namespace = ""
        self.none_str = "None"
        self.size = "size()"
        self.stride = "stride()"
        self.last_seen_device_guard_index = None
        self.supports_intermediate_hooks = True
        self.expr_printer = pexpr
        self.user_defined_kernel_cache: Dict[Tuple[Any, ...], str] = {}
        self.unbacked_symbol_decls = set()
        self.allow_stack_allocation = None
        self.stack_allocated_buffers = {}

        self.write_header()
        self.write_prefix()

        if not V.graph.aot_mode:
            for name, hashed in V.graph.constant_reprs.items():
                # include a hash so our code cache puts different constants into different files
                self.write_constant(name, hashed)

        self.allocated = set()
        self.freed: Set[str] = set()

        # maps from reusing buffer to reused buffer
        self.reuses = dict()

        self.write_get_raw_stream = functools.lru_cache(None)(  # type: ignore[assignment]
            self.write_get_raw_stream
        )

        @functools.lru_cache(None)
        def add_import_once(line):
            self.header.writeline(line)

        self.add_import_once = add_import_once
        self._metas = {}

    def write_constant(self, name, hashed):
        self.header.writeline(f"{name} = None  # {hashed}")

    def write_header(self):
        self.header.splice(
            f"""
                from ctypes import c_void_p, c_long
                import torch
                import math
                import random
                import os
                import tempfile
                from math import inf, nan
                from torch._inductor.hooks import run_intermediate_hooks
                from torch._inductor.utils import maybe_profile
                from torch._inductor.codegen.memory_planning import _align as align

                from torch import device, empty, empty_strided
                from {codecache.__name__} import AsyncCompile
                from torch._inductor.select_algorithm import extern_kernels

                aten = torch.ops.aten
                inductor_ops = torch.ops.inductor
                assert_size_stride = torch._C._dynamo.guards.assert_size_stride
                alloc_from_pool = torch.ops.inductor._alloc_from_pool
                reinterpret_tensor = torch.ops.inductor._reinterpret_tensor
                async_compile = AsyncCompile()

            """
        )

    @cache_on_self
    def write_triton_header_once(self):
        self.header.splice(
            """
            import triton
            import triton.language as tl
            from torch._inductor.triton_heuristics import grid, start_graph, end_graph
            from torch._C import _cuda_getCurrentRawStream as get_cuda_stream
            """
        )

    def add_meta_once(self, meta):
        meta = repr(meta)
        if meta not in self._metas:
            var = f"meta{len(self._metas)}"
            self._metas[meta] = var
            self.header.writeline(f"{var} = {meta}")
        return self._metas[meta]

    @cache_on_self
    def get_output_refs(self):
        return [x.codegen_reference(self.wrapper_call) for x in V.graph.graph_outputs]

    def mark_output_type(self):
        return

    def codegen_input_size_asserts(self):
        for name, buf in V.graph.graph_inputs.items():
            if isinstance(buf, sympy.Expr):
                continue

            # comparing strides for 0 size tensor is tricky. Ignore them for now.
            if sympy_product(buf.get_size()) == 0:
                continue
            size = self.codegen_shape_tuple(buf.get_size())
            stride = self.codegen_shape_tuple(buf.get_stride())
            self.prefix.writeline(f"assert_size_stride({name}, {size}, {stride})")

    def write_prefix(self):
        self.prefix.splice(
            """

            async_compile.wait(globals())
            del async_compile

            def call(args):
            """
        )
        with self.prefix.indent():
            if config.triton.debug_sync_graph:
                self.prefix.writeline("torch.cuda.synchronize()")
            inp_len = len(V.graph.graph_inputs.keys())
            if inp_len != 0:
                lhs = f"{', '.join(V.graph.graph_inputs.keys())}{'' if inp_len != 1 else ','}"
                self.prefix.writeline(f"{lhs} = args")
                self.prefix.writeline("args.clear()")

            self.codegen_inputs(self.prefix, V.graph.graph_inputs)
            if config.size_asserts:
                self.codegen_input_size_asserts()

    def write_get_raw_stream(self, index):
        self.write_triton_header_once()
        name = f"stream{index}"
        self.writeline(f"{name} = get_cuda_stream({index})")
        return name

    def next_kernel_suffix(self):
        return f"{next(self._names_iter)}"

    def codegen_device_guard_enter(self, device_idx):
        self.writeline(
            EnterCudaDeviceContextManagerLine(
                device_idx, self.last_seen_device_guard_index
            )
        )
        self.last_seen_device_guard_index = device_idx

    def codegen_device_guard_exit(self):
        self.writeline(ExitCudaDeviceContextManagerLine())

    def generate_return(self, output_refs):
        if output_refs:
            self.wrapper_call.writeline("return (" + ", ".join(output_refs) + ", )")
        else:
            self.wrapper_call.writeline("return ()")

    def generate_end(self, result):
        return

    def generate_fallback_kernel(self, fallback_kernel, args):
        self.generate_extern_kernel_alloc(fallback_kernel, args)

    def generate_extern_kernel_alloc(self, extern_kernel, args):
        ending = self.ending
        if config.memory_planning and "view_as_complex" in str(extern_kernel.kernel):
            # view operation fallbacks cause issues since inductor
            # doesn't know the memory is still needed and might reuse it.
            ending = f".clone(){ending}"
        output_name = extern_kernel.get_name()
        origin_node = extern_kernel.get_origin_node()
        kernel_name = extern_kernel.codegen_kernel_name()
        self.writeline(
            f"{self.declare}{output_name} = {kernel_name}({', '.join(args)}){ending}"
        )
        if (
            self.supports_intermediate_hooks
            and config.generate_intermediate_hooks
            and origin_node is not None
        ):
            counters["inductor"]["intermediate_hooks"] += 1
            self.writeline(
                f"run_intermediate_hooks({origin_node.name!r}, {output_name})"
            )

    def generate_extern_kernel_out(self, output_view, codegen_reference, args, kernel):
        if output_view:
            args.append(f"out={output_view.codegen_reference()}")
        else:
            args.append(f"out={codegen_reference}")
        self.writeline(f"{kernel}({', '.join(args)})")

    def generate_user_defined_triton_kernel(self, kernel_name, grid, configs, args):
        grid, code = user_defined_kernel_grid_fn_code(kernel_name, configs, grid)
        # Must happen after free symbols are already codegened
        with self.prefix.indent():
            self.prefix.splice(code)

        stream_name = self.write_get_raw_stream(V.graph.scheduler.current_device.index)
        self.writeline(
            f"{kernel_name}.run({', '.join(args)}, grid={grid}, stream={stream_name})"
        )

    def generate_scatter_fallback(
        self, output, inputs, kernel, fn, src_is_tensor, reduce, kwargs
    ):
        line = f"{kernel}({','.join(map(str, inputs))}"
        if kernel == "aten.scatter_":
            if reduce:
                line += f", reduce={repr(reduce)}"
        else:
            line += ", ".join([""] + kwargs)
        line += f"){self.ending}"
        self.writeline(line)

    def generate_extern_kernel_alloc_and_find_schema_if_needed(
        self,
        name,
        kernel,
        codegen_args,
        cpp_op_schema,
        cpp_kernel_key,
        cpp_kernel_overload_name="",
        op_overload=None,
        raw_args=None,
        outputs=None,
    ):
        self.writeline(f"{name} = {kernel}({', '.join(codegen_args)})")

    def generate_inf_and_nan_checker(self, node):
        # TODO: Add check for python too.
        pass

    @dynamo_timed
    def generate(self, is_inference):
        if config.profile_bandwidth:
            self.write_triton_header_once()
        result = IndentedBuffer()
        result.splice(self.header)

        with contextlib.ExitStack() as stack:
            stack.enter_context(self.wrapper_call.indent())
            if config.profiler_mark_wrapper_call:
                self.generate_profiler_mark_wrapper_call(stack)
            if config.profile_bandwidth:
                self.generate_start_graph()

            # We disable planning during training because it presently increases peak memory consumption.
            if is_inference and config.memory_planning:
                self.memory_plan()
                # TODO: integrate memory planning & stack allocation?
                self.allow_stack_allocation = False
            else:
                self.memory_plan_reuse()

            device_cm_stack = contextlib.ExitStack()
            for line in self.lines:
                if isinstance(line, MemoryPlanningLine):
                    line.codegen(self.wrapper_call)
                elif isinstance(
                    line,
                    (
                        EnterCudaDeviceContextManagerLine,
                        ExitCudaDeviceContextManagerLine,
                    ),
                ):
                    line.codegen(self.wrapper_call, device_cm_stack)
                else:
                    self.wrapper_call.writeline(line)

            output_refs = self.get_output_refs()
            self.mark_output_type()
            if config.triton.debug_sync_graph:
                self.wrapper_call.writeline("torch.cuda.synchronize()")

            if config.profile_bandwidth:
                self.generate_end_graph()

            self.generate_return(output_refs)

        self.append_precomputed_sizes_to_prefix()
        self.finalize_prefix()
        result.splice(self.prefix)

        with result.indent():
            result.splice(self.wrapper_call)

        self.generate_end(result)

        self.add_benchmark_harness(result)

        return result.getvaluewithlinemap()

    def memory_plan(self):
        from .memory_planning import MemoryPlanner

        self.lines = MemoryPlanner(self).plan(self.lines)

    def memory_plan_reuse(self):
        out_names = V.graph.get_output_names()

        while (
            self.lines
            and isinstance(self.lines[-1], MemoryPlanningLine)
            # TODO: this seems legit, NullLine has no node
            and self.lines[-1].node.name not in out_names  # type: ignore[attr-defined]
        ):
            # these lines will be pointless
            self.lines.pop()

        # codegen allocations in two passes
        planning_state = MemoryPlanningState()
        for i in range(len(self.lines)):
            if isinstance(self.lines[i], MemoryPlanningLine):
                self.lines[i] = self.lines[i].plan(planning_state)

        self.allow_stack_allocation = (
            self.allow_stack_allocation is not False
            and config.allow_stack_allocation
            and planning_state.total_allocated_buffer_size <= MAX_STACK_ALLOCATION_SIZE
        )

    def codegen_input_size_var_decl(self, code: IndentedBuffer, name):
        code.writeline(f"{self.declare}{name}_size = {name}.{self.size}{self.ending}")

    def codegen_input_stride_var_decl(self, code: IndentedBuffer, name):
        code.writeline(
            f"{self.declare}{name}_stride = {name}.{self.stride}{self.ending}"
        )

    def codegen_inputs(
        self, code: IndentedBuffer, graph_inputs: Dict[str, ir.TensorBox]
    ):
        """Assign all symbolic shapes to locals"""

        @functools.lru_cache(None)
        def sizeof(name):
            self.codegen_input_size_var_decl(code, name)
            return f"{name}_size"

        @functools.lru_cache(None)
        def strideof(name):
            self.codegen_input_stride_var_decl(code, name)
            return f"{name}_stride"

        # Assign all symbolic shapes needed to local variables
        needed = V.graph.sizevars.free_symbols()

        def is_expr(x):
            return isinstance(x[1], sympy.Expr)

        graph_inputs_expr = list(filter(is_expr, graph_inputs.items()))
        graph_inputs_tensors = list(
            filter(lambda x: not is_expr(x), graph_inputs.items())
        )

        for name, shape in graph_inputs_expr:
            shape = V.graph.sizevars.simplify(shape)
            if shape in needed:
                needed.remove(shape)
                code.writeline(f"{self.declare}{shape} = {name}{self.ending}")

        for name, value in graph_inputs_tensors:
            shapes = value.get_size()
            for dim, shape in enumerate(shapes):
                shape = V.graph.sizevars.simplify(shape)
                if shape in needed:
                    needed.remove(shape)
                    code.writeline(
                        f"{self.declare}{shape} = {sizeof(name)}[{dim}]{self.ending}"
                    )

        for name, value in graph_inputs_tensors:
            shapes = value.get_stride()
            for dim, shape in enumerate(shapes):
                shape = V.graph.sizevars.simplify(shape)
                if shape in needed:
                    needed.remove(shape)
                    code.writeline(
                        f"{self.declare}{shape} = {strideof(name)}[{dim}]{self.ending}"
                    )

    def append_precomputed_sizes_to_prefix(self):
        with self.prefix.indent():
            for sym, expr in V.graph.sizevars.inv_precomputed_replacements.items():
                self.prefix.writeline(
                    f"{self.declare}{sym} = {self.expr_printer(expr)}{self.ending}"
                )

    def finalize_prefix(self):
        pass

    def codegen_python_sizevar(self, x: Expr) -> str:
        return pexpr(V.graph.sizevars.simplify(x))

    def codegen_sizevar(self, x: Expr) -> str:
        return self.codegen_python_sizevar(x)

    def codegen_tuple_access(self, basename: str, name: str, index: str) -> str:
        return f"{basename}[{index}]"

    def codegen_python_shape_tuple(self, shape: Tuple[Expr, ...]) -> str:
        parts = list(map(self.codegen_python_sizevar, shape))
        if len(parts) == 0:
            return "()"
        if len(parts) == 1:
            return f"({parts[0]}, )"
        return f"({', '.join(parts)})"

    def codegen_shape_tuple(self, shape: Tuple[Expr, ...]) -> str:
        return self.codegen_python_shape_tuple(shape)

    def codegen_alloc_from_pool(self, name, offset, dtype, shape, stride) -> str:
        return "alloc_from_pool({})".format(
            ", ".join(
                [
                    name,
                    pexpr(offset),  # bytes not numel
                    str(dtype),
                    self.codegen_shape_tuple(shape),
                    self.codegen_shape_tuple(stride),
                ]
            )
        )

    def codegen_reinterpret_view(self, data, size, stride, offset, writer) -> str:
        size = self.codegen_shape_tuple(size)
        stride = self.codegen_shape_tuple(stride)
        offset = self.codegen_sizevar(offset)
        return f"reinterpret_tensor({data.get_name()}, {size}, {stride}, {offset})"

    def codegen_device_copy(self, src, dst):
        self.writeline(f"{dst}.copy_({src})")

    def codegen_multi_output(self, name, value):
        self.writeline(f"{self.declare}{name} = {value}{self.ending}")

    def codegen_dynamic_scalar(self, node):
        (data,) = (t.codegen_reference() for t in node.inputs)
        if node.is_bool:
            self.writeline(f"{node.sym} = 1 if {data}.item() else 0")
        else:
            self.writeline(f"{node.sym} = {data}.item()")
        # No one should ever use this buffer, but for uniformity
        # define the variable and assign it None
        self.writeline(f"{node.get_name()} = None")

    def benchmark_compiled_module(self, output):
        def add_fake_input(name, shape, stride, device, dtype):
            output.writeline(
                f"{name} = rand_strided("
                f"{self.codegen_python_shape_tuple(shape)}, "
                f"{self.codegen_python_shape_tuple(stride)}, "
                f"device='{device}', dtype={dtype})"
            )

        def add_expr_input(name, val):
            output.writeline(f"{name} = {val}")

        output.writelines(
            ["", "", "def benchmark_compiled_module(times=10, repeat=10):"]
        )
        with output.indent():
            output.splice(
                """
                from torch._dynamo.testing import rand_strided
                from torch._inductor.utils import print_performance
                """,
                strip=True,
            )

            for name, value in V.graph.constants.items():
                # all the constants are global variables, that's why we need
                # these 'global var_name' lines
                output.writeline(f"global {name}")
                add_fake_input(
                    name, value.size(), value.stride(), value.device, value.dtype
                )

            for name, value in V.graph.graph_inputs.items():
                if isinstance(value, sympy.Symbol) and isinstance(
                    V.graph.sizevars.var_to_val.get(value, None), SingletonInt
                ):
                    # Inductor should only work with dense -> dense graph, and
                    # SingletonInts belong to metadata that should only live on
                    # the subclass.
                    continue
                if isinstance(value, sympy.Expr):  # Don't need to add symbolic
                    add_expr_input(name, V.graph.sizevars.size_hint(value))
                else:
                    shape = [V.graph.sizevars.size_hint(x) for x in value.get_size()]
                    stride = [V.graph.sizevars.size_hint(x) for x in value.get_stride()]
                    add_fake_input(
                        name, shape, stride, value.get_device(), value.get_dtype()
                    )

            call_str = f"call([{', '.join(V.graph.graph_inputs.keys())}])"
            output.writeline(f"fn = lambda: {call_str}")
            output.writeline("return print_performance(fn, times=times, repeat=repeat)")

    def add_benchmark_harness(self, output):
        """
        Append a benchmark harness to generated code for debugging
        """
        if not config.benchmark_harness:
            return

        self.benchmark_compiled_module(output)

        output.writelines(["", "", 'if __name__ == "__main__":'])
        with output.indent():
            output.writelines(
                [
                    "from torch._inductor.wrapper_benchmark import compiled_module_main",
                    f"compiled_module_main('{get_benchmark_name()}', benchmark_compiled_module)",
                ]
            )

    def define_kernel(
        self, name: str, kernel: str, metadata: Optional[str] = None, cuda=True
    ):
        metadata_comment = f"{metadata}\n" if metadata else ""
        self.header.splice(f"\n\n{metadata_comment}{name} = {kernel}")

    def define_user_defined_triton_kernel(self, kernel, configs, kwargs):
        original_name = kernel.__name__

        # Distinguish between different functions using function id
        cache_key = [id(kernel.fn)]
        for arg in kwargs.values():
            if isinstance(arg, (ir.Buffer, ir.ReinterpretView)):
                cache_key.append(arg.get_dtype())
            elif len(configs) > 0:
                # We need to key on non tensor arg only in autotune mode
                cache_key.append(arg)
        cache_key = tuple(cache_key)

        if cache_key in self.user_defined_kernel_cache:
            return self.user_defined_kernel_cache[cache_key]

        name = f"{original_name}_{len(self.user_defined_kernel_cache)}"
        # Add to the cache for the next use
        self.user_defined_kernel_cache[cache_key] = name

        compile_wrapper = IndentedBuffer()
        compile_wrapper.writeline(f"async_compile.triton({original_name!r}, '''")

        compile_wrapper.splice(
            """
            import triton
            import triton.language as tl
            from torch._inductor.utils import instance_descriptor
            from torch._inductor.triton_heuristics import user_autotune
            """,
            strip=True,
        )
        compile_wrapper.newline()

        from .common import SizeArg, TensorArg

        signature: List[Union[TensorArg, SizeArg]] = []
        constants = {}
        for key, arg in kwargs.items():
            idx = kernel.arg_names.index(key)
            if idx in kernel.constexprs:
                constants[key] = arg
                continue
            if isinstance(arg, (ir.Buffer, ir.ReinterpretView)):
                signature.append(
                    TensorArg(
                        key,
                        arg.codegen_reference(),
                        arg.get_dtype(),
                        # For ReinterpretView, we do not want to check alignment
                        not isinstance(arg, ReinterpretView),
                    )
                )
            else:
                signature.append(SizeArg(key, arg))
        index_dtype = "tl.int32"
        inductor_meta = {
            "kernel_name": name,
        }
        triton_meta = {
            "signature": signature_to_meta(signature, size_dtype=index_dtype),
            "device": V.graph.scheduler.current_device.index,
            "device_type": V.graph.scheduler.current_device.type,
            "constants": constants,
            "configs": [config_of(signature)],
        }
        configs = [
            {
                "kwargs": config.kwargs,
                "num_warps": config.num_warps,
                "num_stages": config.num_stages,
            }
            for config in configs
        ]
        compile_wrapper.splice(
            f"""
            @user_autotune(
                configs={configs!r},
                inductor_meta={inductor_meta!r},
                triton_meta={triton_meta!r},
                filename=__file__
            )
            @triton.jit
            """
        )
        compile_wrapper.splice(kernel.src, strip=True)

        # Also include any possible kernel being called indirectly
        from triton import JITFunction

        symbols_included = {original_name}

        def traverse(cur_kernel):
            for symbol_name in cur_kernel.fn.__code__.co_names:
                if symbol_name in symbols_included:
                    continue
                if symbol_name in cur_kernel.fn.__globals__:
                    symbol = cur_kernel.fn.__globals__[symbol_name]
                    if isinstance(symbol, JITFunction):
                        compile_wrapper.newline()
                        compile_wrapper.writeline("@triton.jit")
                        compile_wrapper.splice(symbol.src, strip=True)
                        symbols_included.add(symbol_name)
                        traverse(symbol)
                    elif isinstance(symbol, (int, str, bool)):
                        compile_wrapper.newline()
                        compile_wrapper.writeline(f"{symbol_name} = {symbol!r}")
                        symbols_included.add(symbol_name)

        traverse(kernel)

        compile_wrapper.writeline("''')")
        _, lineno = inspect.getsourcelines(kernel.fn)
        srcfile = inspect.getsourcefile(kernel.fn)
        metadata = f"# Original path: {srcfile}:{lineno}"
        self.define_kernel(
            name,
            compile_wrapper.getvalue(),
            metadata,
        )
        return name

    def generate_numel_expr(self, kernel_name: str, tree):
        expr = f"{kernel_name}_{tree.prefix}numel"
        if expr not in self.kenel_numel_expr:
            self.kenel_numel_expr.add(expr)
            self.writeline(
                f"{self.declare}{expr} = {self.expr_printer(tree.numel)}{self.ending}"
            )
        else:
            self.writeline(f"{expr} = {self.expr_printer(tree.numel)}{self.ending}")
        # We can get symbolic expressions here, like s0*64
        # It is fine to have them here, but we need to handle them correctly as their own type
        # This is tricky to do, so we wrap in a custom type, distinct from scalars, but also from sympy*
        # scalars as well.
        # This is handled in `generate_args_decl` which has a correct comment of: TODO: only works for
        # constant now, need type info. I agree, this needs type info, and while this is not true type info
        # it suffices as a type hint for the purposes of producing the correct code for this type.
        return SymbolicCallArg(expr, tree.numel)

    def wrap_kernel_call(self, name, call_args):
        return f"{name}({', '.join(call_args)}){self.ending}"

    def generate_profiler_mark_wrapper_call(self, stack):
        self.wrapper_call.writeline("from torch.profiler import record_function")
        self.wrapper_call.writeline(
            f"with record_function('graph_{V.graph.graph_id}_inductor_wrapper_call'):"
        )
        stack.enter_context(self.wrapper_call.indent())

    def generate_start_graph(self):
        self.wrapper_call.writeline("start_graph()")

    def generate_end_graph(self):
        self.wrapper_call.writeline("end_graph()")

    def generate_default_grid(self, name: str, grid_args: List[Any]):
        return grid_args

    def generate_kernel_call(
        self,
        name,
        call_args,
        grid=None,
        device_index=None,
        cuda=True,
        triton=True,
    ):
        """
        Generates kernel call code.

        cuda: Defines whether the backend is GPU. Otherwise the backend is CPU.

        triton: Defines whether the GPU backend uses Triton for codegen.
                Otherwise it uses the CUDA language for codegen.
                Only valid when cuda == True.
        """
        if cuda:
            call_args_str = ", ".join(pexpr(item) for item in call_args)
            stream_name = self.write_get_raw_stream(
                V.graph.scheduler.current_device.index
            )
            if triton:
                grid_str = ", ".join(pexpr(item) for item in grid)
                self.writeline(
                    f"{name}.run({call_args_str}, grid=grid({grid_str}), stream={stream_name})"
                )
            else:
                stream_ptr = f"c_void_p({stream_name})"
                self.writeline(f"{name}.{name}({call_args_str}, {stream_ptr})")
        else:
            self.writeline(self.wrap_kernel_call(name, call_args))

    def writeline(self, line):
        self.lines.append(line)

    def enter_context(self, ctx):
        self.lines.append(LineContext(ctx))

    def val_to_cpp_arg_str(self, type_, val, is_legacy_abi) -> str:
        raise NotImplementedError()

    def val_to_arg_str(self, s):
        if isinstance(s, SymTypes):
            return pexpr(sympy.expand(repr(s)))
        elif isinstance(s, sympy.Expr):
            return pexpr(s)
        elif isinstance(s, (tuple, list)):

            @dataclasses.dataclass
            class Shim:
                ref: Any

                def __repr__(self):
                    return self.ref

            return repr(type(s)(Shim(self.val_to_arg_str(a)) for a in s))
        elif isinstance(s, torch._ops.OpOverload):
            return _get_qualified_name(s)
        elif isinstance(s, (ComputedBuffer, InputBuffer, ReinterpretView)):
            return s.codegen_reference()
        else:
            return repr(s)

    # The following methods are for memory management
    def make_buffer_allocation(self, buffer):
        device = buffer.get_device()
        dtype = buffer.get_dtype()
        shape = tuple(buffer.get_size())
        stride = tuple(buffer.get_stride())
        return self.make_allocation(buffer.get_name(), device, dtype, shape, stride)

    def make_allocation(self, name, device, dtype, shape, stride):
        try:
            expected = tuple(ir.make_contiguous_strides_for(shape))
        except Exception:  # cannot determine truth value of Relational
            expected = None
        if stride == expected:
            return (
                f"{name} = empty("
                f"{self.codegen_shape_tuple(shape)}, "
                f"device='{device.type}', dtype={dtype})"
            )
        else:
            return (
                f"{name} = empty_strided("
                f"{self.codegen_shape_tuple(shape)}, "
                f"{self.codegen_shape_tuple(stride)}, "
                f"device='{device.type}', dtype={dtype})"
            )

    def make_tensor_alias(self, new_name, old_name, comment=""):
        return f"{self.declare}{new_name} = {old_name}{self.ending}  {self.comment} {comment}"

    def make_buffer_free(self, buffer):
        return f"del {buffer.get_name()}"

    def make_free_by_names(self, names_to_del: List[str]):
        return f"del {', '.join(name for name in names_to_del)}"

    def codegen_exact_buffer_reuse(self, old_name: str, new_name: str, del_line: str):
        return f"{self.declare_maybe_reference}{new_name} = {old_name}{del_line}{self.ending}  {self.comment} reuse"

    def make_buffer_reuse(self, old, new, delete_old: bool):
        assert old.get_dtype() == new.get_dtype()
        old_name = old.get_name()
        new_name = new.get_name()
        del_line = ";"
        if old_name not in V.graph.get_output_names() and delete_old:
            del_line = f"; {self.make_buffer_free(old)}"

        if old.get_size() == new.get_size() and old.get_stride() == new.get_stride():
            if old_name in self.stack_allocated_buffers:
                self.stack_allocated_buffers[new_name] = new
            return self.codegen_exact_buffer_reuse(old_name, new_name, del_line)

        reinterpret_view = self.codegen_reinterpret_view(
            old, new.get_size(), new.get_stride(), 0, self.wrapper_call
        )
        if reinterpret_view in self.stack_allocated_buffers:
            self.stack_allocated_buffers[new_name] = new
        return f"{self.declare_maybe_reference}{new_name} = {reinterpret_view}{del_line}  {self.comment} reuse"

    def codegen_deferred_allocation(self, name, layout):
        self.writeline(
            DeferredLine(
                name,
                f"{self.declare_maybe_reference}{name} = {layout.view.codegen_reference()}{self.ending}  "
                f"{self.comment} alias",
            )
        )

    def codegen_allocation(self, buffer):
        assert (
            buffer.get_workspace_size() == 0
        ), "Only support zero workspace size for now!"

        name = buffer.get_name()

        if name in V.graph.removed_buffers or name in self.allocated:
            return
        self.allocated.add(name)
        if isinstance(
            buffer,
            (ir.ExternKernelAlloc, ir.MultiOutput),
        ):
            return

        layout = buffer.get_layout()
        if isinstance(layout, ir.MutationLayout):
            return
        if isinstance(layout, ir.AliasedLayout):
            assert isinstance(
                layout.view, ir.ReinterpretView
            ), f"unexpected {type(layout.view)}: {layout.view}"
            self.codegen_allocation(layout.view.data)
            self.codegen_deferred_allocation(name, layout)
            return

        self.writeline(AllocateLine(self, buffer))

    def codegen_free(self, buffer):
        assert (
            buffer.get_workspace_size() == 0
        ), "Only support zero workspace size for now!"

        name = buffer.get_name()

        # can be freed but not reused
        if isinstance(buffer, ir.InputBuffer):
            self.writeline(self.make_buffer_free(buffer))
            return

        if not self.can_reuse(buffer):
            return
        self.freed.add(name)

        self.writeline(FreeIfNotReusedLine(self, buffer))

    def can_reuse(self, input_buffer, output_buffer=None):
        name = input_buffer.get_name()
        if (
            name in V.graph.removed_buffers
            or name in V.graph.graph_inputs
            or name in V.graph.constants
            or name in V.graph.never_reuse_buffers
            or name in self.freed
        ):
            return False

        return True

    def did_reuse(self, buffer, reused_buffer):
        # Check whether a given buffer was reused by a possible reuser in the wrapper codegen
        # Can be consulted from inside ir codegen, e.g. to determine whether a copy is needed
        return (
            buffer.get_name() in self.reuses
            and self.reuses[buffer.get_name()] == reused_buffer.get_name()
        )

    def codegen_inplace_reuse(self, input_buffer, output_buffer):
        assert buffer_reuse_key(input_buffer) == buffer_reuse_key(output_buffer)
        self.codegen_allocation(input_buffer)
        self.freed.add(input_buffer.get_name())
        self.allocated.add(output_buffer.get_name())
        self.reuses[output_buffer.get_name()] = input_buffer.get_name()
        self.writeline(ReuseLine(self, input_buffer, output_buffer))

    def codegen_unbacked_symbol_decl(self, symbol):
        name = str(symbol)
        if name in self.unbacked_symbol_decls:
            return name
        else:
            # When in CppWrapperCodeGen, we should only generate the declaration once
            self.unbacked_symbol_decls.add(name)
            return self.declare + name

    @staticmethod
    def statically_known_int_or_none(x):
        try:
            val = V.graph._shape_env._maybe_evaluate_static(x)
            return int(x)
        except Exception:
            return None

    @staticmethod
    def statically_known_list_of_ints_or_none(lst):
        result = []
        for x in lst:
            num = WrapperCodeGen.statically_known_int_or_none(x)
            if num is None:
                return None
            result.append(num)
        return result

    @staticmethod
    def is_statically_known_list_of_ints(lst):
        return WrapperCodeGen.statically_known_list_of_ints_or_none(lst) is not None

    @staticmethod
    def static_shape_for_buffer_or_none(buffer):
        return WrapperCodeGen.statically_known_list_of_ints_or_none(buffer.get_size())

    @staticmethod
    def can_prove_buffer_has_static_shape(buffer):
        return WrapperCodeGen.static_shape_for_buffer_or_none(buffer) is not None


class CppWrapperCodeGen(WrapperCodeGen):
    """
    Generates cpp wrapper for running on CPU and calls cpp kernels
    """

    def __init__(self):
        super().__init__()

        self.declare = "auto "
        self.declare_maybe_reference = "decltype(auto) "
        self.ending = ";"
        self.open_bracket = "{"
        self.closed_bracket = "}"
        self.comment = "//"
        self.namespace = "at::"
        self.none_str = "at::Tensor()"
        self.extern_call_ops = set()
        self.size = "sizes()"
        self.stride = "strides()"
        self.call_func_name = "inductor_entry_cpp"
        self.cuda = False
        self.supports_intermediate_hooks = False
        self.outputs_need_copy = set()
        self.kernel_callsite_id = count()
        self.int_array_id = count()  # for int array local variable declarations
        self.declared_int_array_vars = set()
        self.tmp_tensor_id = count()  # for tmp tensor local variable declarations
        self.arg_var_id = count()
        self.used_cached_dtypes = set()
        self.cached_output_id = count()

        from .cpp import cexpr, CppPrinter

        self.expr_printer = cexpr

        # CppPrinter sometimes calls at::native functions which causes problems in
        # the ABI-compatible mode. Currently we are hitting this problem when codegen
        # Grid computation expressions, but we my need to fix other size computation
        # as well.
        class GridExprCppPrinter(CppPrinter):
            def _print_FloorDiv(self, expr):
                x, div = expr.args
                x = self.paren(self.doprint(x))
                div = self.paren(self.doprint(div))
                assert expr.is_integer, "Expect integers in GridExprPrinter"
                return f"({x}/{div})"

        self.grid_expr_printer = GridExprCppPrinter().doprint

    def generate_kernel_call(
        self,
        name,
        call_args,
        grid=None,
        device_index=None,
        cuda=True,
        triton=True,
    ):
        """
        Generates kernel call code.

        cuda: Defines whether the backend is GPU. Otherwise the backend is CPU.

        triton: Defines whether the GPU backend uses Triton for codegen.
                Otherwise it uses the CUDA language for codegen.
                Only valid when cuda == True.
        """
        if cuda:
            return super().generate_kernel_call(
                name, call_args, grid, device_index, cuda, triton
            )
        else:
            if V.graph.aot_mode and config.aot_inductor.abi_compatible:
                from .cpp import DTYPE_TO_CPP

                new_args = []
                for arg in call_args:
                    var_name = f"var_{next(self.arg_var_id)}"
                    self.writeline(f"void *{var_name}{self.ending}")
                    self.writeline(f"{var_name} = get_data_ptr_wrapper({arg});")
                    dtype = V.graph.get_dtype(arg)
                    cpp_dtype = DTYPE_TO_CPP[dtype]
                    new_args.append(f"({cpp_dtype}*)({var_name})")
                self.writeline(self.wrap_kernel_call(name, new_args))
            else:
                self.writeline(self.wrap_kernel_call(name, call_args))

    def write_constant(self, name, hashed):
        # include a hash so our code cache gives different constants different files
        self.header.writeline(f"// {name} {hashed}")

    def write_header(self):
        if V.graph.aot_mode:
            for header_cpp_file in ("interface.cpp", "implementation.cpp"):
                with open(
                    os.path.join(
                        os.path.dirname(__file__), "aoti_runtime", header_cpp_file
                    )
                ) as f:
                    self.header.splice(f.read())
        else:
            self.header.splice(
                """
                import torch
                from torch._inductor.codecache import CppWrapperCodeCache

                cpp_wrapper_src = (
                '''
                """
            )

        if config.aot_inductor.abi_compatible:
            self.header.splice("#include <torch/csrc/inductor/aoti_torch/c/shim.h>")
        else:
            self.header.splice(
                """
                #include <ATen/ATen.h>
                #include <ATen/core/dispatch/Dispatcher.h>
                #include <ATen/native/BinaryOps.h>
                #include <torch/csrc/inductor/aoti_torch/tensor_converter.h>
                #include <torch/csrc/inductor/inductor_ops.h>
                #include <torch/types.h>
                #define reinterpret_tensor torch::inductor::_reinterpret_tensor
                #define alloc_from_pool torch::inductor::_alloc_from_pool
                """
            )

        self.header.splice("#include <c10/util/generic_math.h>")

        from .memory_planning import ALIGN_BYTES

        # Round up to the nearest multiple of ALIGN_BYTES
        # ALIGN_BYTES must be a power of 2
        self.header.splice(
            f"""
            [[maybe_unused]] static int64_t align(int64_t nbytes) {{
              return (nbytes + {ALIGN_BYTES} - 1) & -{ALIGN_BYTES};
            }}
            """
        )

    def mark_output_type(self):
        # mark output type to unwrap tensor back to python scalar
        from ..ir import ShapeAsConstantBuffer

        output_is_tensor = dict()
        for idx, x in enumerate(V.graph.graph_outputs):
            if isinstance(x, ShapeAsConstantBuffer):
                output_is_tensor[idx] = False
            else:
                output_is_tensor[idx] = True

        self.output_is_tensor = output_is_tensor

    def write_prefix(self):
        if V.graph.aot_mode:
            self.prefix.writeline("namespace torch {")
            self.prefix.writeline("namespace aot_inductor {")

    def write_input_output_info(
        self,
        info_kind: str,
        idx: int,
        name: str,
    ):
        self.prefix.writeline(f"""{info_kind}[{idx}].name = "{name}";""")

    def write_wrapper_decl(self):
        inputs_len = len(V.graph.graph_inputs.keys())
        if V.graph.aot_mode:
            self.prefix.splice(
                """
                void AOTInductorModel::run_impl(
                    AtenTensorHandle*
                        input_handles, // array of input AtenTensorHandle; handles
                                        // are stolen; the array itself is borrowed
                    AtenTensorHandle*
                        output_handles, // array for writing output AtenTensorHandle; handles
                                        // will be stolen by the caller; the array itself is
                                        // borrowed
                    DeviceStreamType stream,
                    AOTIProxyExecutorHandle proxy_executor
                ) {
                """
            )
        else:
            self.prefix.splice(
                f"""std::vector<at::Tensor> {self.call_func_name}(const std::vector<at::Tensor>& inputs) {{"""
            )
        with self.prefix.indent():
            # assign inputs and outputs in both cases so the later codegen can be simplified
            if V.graph.aot_mode:
                if config.aot_inductor.abi_compatible:
                    self.prefix.splice(
                        """
                            auto inputs = steal_from_raw_handles_to_raii_handles(input_handles, num_inputs());
                        """
                    )
                else:
                    # This looks dumb, but can avoid creating two versions of code in the AOTInductor runtime.
                    self.prefix.splice(
                        """
                            auto inputs = alloc_tensors_by_stealing_from_handles(input_handles, num_inputs());
                        """
                    )
            else:
                self.prefix.splice(
                    """
                        py::gil_scoped_release release;
                    """
                )

            if inputs_len != 0:
                for idx, input_key in enumerate(V.graph.graph_inputs.keys()):
                    # unwrap input tensor back to scalar
                    if isinstance(V.graph.graph_inputs[input_key], sympy.Expr):
                        from ..graph import may_get_constant_buffer_dtype
                        from .cpp import DTYPE_TO_CPP

                        dtype = may_get_constant_buffer_dtype(
                            V.graph.graph_inputs[input_key]
                        )
                        assert (
                            dtype is not None
                        ), "Fails to get the dtype of the sympy.Expr"
                        cpp_dtype = DTYPE_TO_CPP[dtype]
                        assert (
                            not config.aot_inductor.abi_compatible
                        ), "Need to add .item support for abi_compatible AOTInductor codegen"
                        self.prefix.writeline(
                            f"{cpp_dtype} {input_key} = inputs[{idx}].item<{cpp_dtype}>();"
                        )
                    else:
                        self.prefix.writeline(
                            f"auto {input_key} = std::move(inputs[{idx}]);"
                        )

            assert all(
                isinstance(v, torch.Tensor) for v in list(V.graph.constants.values())
            ), "Expect all constants to be Tensor"
            for idx, constants_key in enumerate(V.graph.constants.keys()):
                if V.graph.aot_mode:
                    # Weights are stored in constants_ and owned by RAIIAtenTensorHandle there.
                    # Don't call std::move here because it will cause constants_ to lose the ownership.
                    if config.aot_inductor.abi_compatible:
                        self.prefix.writeline(
                            f"""auto {constants_key} = constants_->at({idx});"""
                        )
                    else:
                        self.prefix.writeline(
                            f"auto {constants_key} = *tensor_handle_to_tensor_pointer("
                            + f"""constants_->at({idx}));"""
                        )
                else:
                    # Append constants as inputs to the graph
                    constants_idx = inputs_len + idx
                    self.prefix.writeline(
                        f"auto {constants_key} = inputs[{constants_idx}];"
                    )

            self.codegen_inputs(self.prefix, V.graph.graph_inputs)

            if V.graph.aot_mode:
                self.prefix.writeline("inputs.clear();")
                self.prefix.writeline(
                    "auto& kernels = *dynamic_cast<AOTInductorModelKernels*>(this->kernels_.get());"
                )

    def codegen_input_size_var_decl(self, code: IndentedBuffer, name):
        if config.aot_inductor.abi_compatible:
            code.writeline(f"int64_t* {name}_size;")
            code.writeline(
                f"AOTI_TORCH_ERROR_CODE_CHECK(aoti_torch_get_sizes({name}, &{name}_size));"
            )
        else:
            super().codegen_input_size_var_decl(code, name)

    def codegen_input_stride_var_decl(self, code: IndentedBuffer, name):
        if config.aot_inductor.abi_compatible:
            code.writeline(f"int64_t* {name}_stride;")
            code.writeline(
                f"AOTI_TORCH_ERROR_CODE_CHECK(aoti_torch_get_strides({name}, &{name}_stride));"
            )
        else:
            super().codegen_input_stride_var_decl(code, name)

    def codegen_model_kernels(self):
        self.prefix.writeline("namespace {")
        self.prefix.writeline(
            "class AOTInductorModelKernels : public AOTInductorModelKernelsBase {"
        )
        self.prefix.writeline("  public:")
        for kernel in chain(
            self.src_to_kernel.values(), self.user_defined_kernel_cache.values()
        ):
            self.prefix.writeline(f"    CUfunction {kernel}{{nullptr}};")
        self.prefix.writeline("};")
        self.prefix.writeline("}  // namespace")

    def codegen_model_constructor(self):
        """
        // Generated code example
        AOTInductorModel::AOTInductorModel()
            : AOTInductorModelBase(4, 1) {
        inputs_info_[0].name = "input0";
        inputs_info_[0].dtype = "torch.float16";
        ...
        constants_info_[0].name = "L__self___weight";
        constants_info_[0].dtype = at::kFloat;
        constants_info_[0].offset = 0;
        constants_info_[0].data_size = 8192;
        constants_info_[0].shape = {64, 32};
        constants_info_[0].stride = {32, 1};
        ...
        outputs_info_[0].name = "output0";
        outputs_info_[0].dtype = "torch.float16";
        }
        """

        num_inputs = len(V.graph.graph_inputs)
        num_outputs = len(V.graph.graph_outputs)
        num_constants = len(V.graph.constants)
        self.prefix.splice(
            f"""
            AOTInductorModel::AOTInductorModel(std::shared_ptr<ConstantMap> constants_map,
                                               std::shared_ptr<std::vector<AtenTensorHandle>> constants_array,
                                               std::optional<std::string> cubin_dir)
                : AOTInductorModelBase({num_inputs}, {num_outputs}, {num_constants}, cubin_dir) {{
            """
        )

        with self.prefix.indent():
            for idx, (name, inp) in enumerate(V.graph.graph_inputs.items()):
                assert not isinstance(
                    inp, sympy.Expr
                ), f"input {name=} cannot be symbolic"
                self.write_input_output_info("inputs_info_", idx, name)

            for idx, (name, tensor) in enumerate(V.graph.constants.items()):
                assert isinstance(tensor, torch.Tensor)
                self.prefix.writeline(f"""constants_info_[{idx}].name = "{name}";""")
                self.prefix.writeline(
                    f"constants_info_[{idx}].dtype = static_cast<int32_t>({self.codegen_dtype(tensor.dtype)});"
                )
                self.prefix.writeline(
                    f"constants_info_[{idx}].offset = {tensor.storage_offset()};"
                )
                self.prefix.writeline(
                    f"constants_info_[{idx}].data_size = {tensor.untyped_storage().nbytes()};"
                )

                size_str = ", ".join([str(s) for s in tensor.size()])
                self.prefix.writeline(f"constants_info_[{idx}].shape = {{{size_str}}};")

                stride_str = ", ".join([str(s) for s in tensor.stride()])
                self.prefix.writeline(
                    f"constants_info_[{idx}].stride = {{{stride_str}}};"
                )

            self.prefix.writeline("update_constants_map(std::move(constants_map));")
            self.prefix.writeline("update_constants_array(std::move(constants_array));")

            def escape_string(x):
                return (
                    x.replace("\\", "\\\\")
                    .replace('"', '\\"')
                    .replace("\n", "\\n")
                    .replace("\t", "\\t")
                )

            self.prefix.writeline(
                f'in_spec_ = "{escape_string(config.aot_inductor.serialized_in_spec)}";'
            )
            self.prefix.writeline(
                f'out_spec_ = "{escape_string(config.aot_inductor.serialized_out_spec)}";'
            )

            for idx, output in enumerate(V.graph.graph_outputs):
                assert not isinstance(
                    output, sympy.Expr
                ), f"output {name=} cannot be symbolic"
                name = f"output{idx}"
                self.write_input_output_info("outputs_info_", idx, name)

            self.prefix.writeline(
                "this->kernels_ = std::make_unique<AOTInductorModelKernels>();"
            )

        self.prefix.writeline("}")

    def generate(self, is_inference):
        if V.graph.aot_mode:
            self.codegen_model_kernels()
            self.codegen_model_constructor()
        self.write_wrapper_decl()
        return super().generate(is_inference)

    def finalize_prefix(self):
        cached_dtypes_buffer = IndentedBuffer()
        if config.aot_inductor.abi_compatible:
            for dtype in self.used_cached_dtypes:
                cached_dtypes_buffer.writeline(f"CACHE_TORCH_DTYPE({dtype});")
        cached_dtypes_buffer.splice(self.prefix)
        self.prefix = cached_dtypes_buffer

    def define_kernel(
        self, name: str, kernel: str, metadata: Optional[str] = None, cuda=False
    ):
        self.header.splice(f"\n{kernel}\n")

    def generate_return(self, output_refs):
        if V.graph.aot_mode:
            cst_names = V.graph.constants.keys()
            for idx, output in enumerate(output_refs):
                if config.aot_inductor.abi_compatible:
                    self.wrapper_call.writeline(
                        f"if constexpr (std::is_same_v<std::decay_t<decltype({output})>, RAIIAtenTensorHandle> || "
                        f"std::is_same_v<std::decay_t<decltype({output})>, AtenTensorHandle>) {{"
                    )
                    with self.wrapper_call.indent():
                        if output in cst_names:
                            # NOTE(return_constant): In some rare cases where we return
                            # a constant, we have to return a copy of this constant,
                            # because (1) constants are not owned by the Model instance
                            # (2) constants remain the same cross inference runs,
                            # assuming they are not updated at runtime Basically, we
                            # cannot release or transfer the ownership of any original
                            # constant to the user.
                            self.wrapper_call.writeline(
                                f"aoti_torch_clone({output}, &output_handles[{idx}]);"
                            )
                        else:
                            self.wrapper_call.writeline(
                                f"output_handles[{idx}] = {output}.release();"
                            )
                    self.wrapper_call.writeline("} else {")
                    with self.wrapper_call.indent():
                        cached_output_name = (
                            f"cached_output_{next(self.cached_output_id)}"
                        )
                        self.wrapper_call.writeline(
                            f"thread_local ThreadLocalCachedOutputTensor<std::decay_t<decltype({output})>> "
                            f"{cached_output_name}({output});"
                        )
                        self.wrapper_call.writeline(
                            f"{cached_output_name}.copy_data_from({output});"
                        )
                        self.wrapper_call.writeline(
                            f"AOTI_TORCH_ERROR_CODE_CHECK(aoti_torch_new_uninitialized_tensor(&output_handles[{idx}]));"
                        )
                        self.wrapper_call.writeline(
                            f"AOTI_TORCH_ERROR_CODE_CHECK(aoti_torch_assign_tensors({cached_output_name}.tensor(), "
                            f"output_handles[{idx}]));"
                        )
                    self.wrapper_call.writeline("}")

                else:
                    if output in cst_names:
                        output_expr = f"{output}.clone()"
                        # See NOTE(return_constant) above.
                    else:
                        output_expr = output
                    self.wrapper_call.writeline(
                        f"output_handles[{idx}] = reinterpret_cast<AtenTensorHandle>("
                        + f"new at::Tensor({output_expr}));"
                    )
        else:
            self.wrapper_call.writeline(f"return {{{', '.join(output_refs)}}};\n}}")

    def generate_end(self, result):
        if V.graph.aot_mode:
            result.writeline("} // AOTInductorModel::run_impl")
            result.writeline("} // namespace aot_inductor")
            result.writeline("} // namespace torch")
            return

        result.writeline("'''\n)")
        # get the hash of the wrapper code to name the extension
        wrapper_call_hash = codecache.code_hash(result.getvalue())
        result.splice(
            f"""
            module = CppWrapperCodeCache.load(cpp_wrapper_src, '{self.call_func_name}', '{wrapper_call_hash}', {self.cuda})
            """
        )

        # unwrap output tensor back to python scalar
        if all(x for x in self.output_is_tensor.values()):
            # If no ShapeAsConstantBuffer in the output, directly return the output as tensors
            return_str = "return f(args_tensor)"
        else:
            outputs = [
                f"outputs[{i}]" if self.output_is_tensor[i] else f"outputs[{i}].item()"
                for i in range(len(V.graph.graph_outputs))
            ]
            outputs_str = f"[{', '.join(outputs)}]"
            return_str = f"""
                    outputs = f(args_tensor)
                    return {outputs_str}
            """

        args_str = "args_tensor = [arg if isinstance(arg, torch.Tensor) else torch.tensor(arg) for arg in args]"
        if V.graph.constants:
            # Append constants to the input args for cpp wrapper.
            # Python wrapper directly gets the value inside the wrapper call
            # as a global variable passed when calling exec(code, mod.__dict__, mod.__dict__).
            # For cpp wrapper, we need to pass this python value to the inductor_entry_cpp function explicitly.
            assert all(
                isinstance(v, torch.Tensor) for v in list(V.graph.constants.values())
            ), "Expect all constants to be Tensor"
            constants_str = f"[{', '.join(V.graph.constants.keys())}]"
            args_str += f"""
                    constants_tensor = {constants_str}
                    args_tensor.extend(constants_tensor)
            """

        # Wrap the func to support setting result._boxed_call = True
        result.splice(
            f"""
            def _wrap_func(f):
                def g(args):
                    {args_str}
                    {return_str}
                return g
            call = _wrap_func(module.{self.call_func_name})
            """
        )

    def generate_c_shim_extern_kernel_call(self, kernel, args):
        # In the abi_compatible mode, we call fallback aten ops through a C shim layer
        self.allow_stack_allocation = False
        kernel_tokens = kernel.split("::")
        kernel_suffix = kernel_tokens[-1]
        if kernel_suffix == "call":
            kernel_suffix = kernel_tokens[-2]
        shim_fn = f"aoti_torch_{kernel_suffix}"
        self.writeline(f"AOTI_TORCH_ERROR_CODE_CHECK({shim_fn}({', '.join(args)}));")

    def generate_c_shim_extern_kernel_alloc(self, extern_kernel, args):
        # registered output buffer name
        name = extern_kernel.name
        output_handle_name = f"{name}_handle"
        self.writeline(f"AtenTensorHandle {output_handle_name};")
        output_arg = f"&{output_handle_name}"
        self.generate_c_shim_extern_kernel_call(
            extern_kernel.codegen_kernel_name(), args + [output_arg]
        )
        self.writeline(f"RAIIAtenTensorHandle {name}({output_handle_name});")

    def generate_extern_kernel_alloc(self, extern_kernel, args):
        if V.graph.aot_mode and config.aot_inductor.abi_compatible:
            self.generate_c_shim_extern_kernel_alloc(extern_kernel, args)
        else:
            super().generate_extern_kernel_alloc(extern_kernel, args)

    def generate_c_shim_fallback_kernel(self, fallback_kernel, args):
        output_args = []
        output_raii_handles = []
        output_name_base = fallback_kernel.get_name()
        for idx, output in enumerate(fallback_kernel.outputs):
            if isinstance(output, ir.MultiOutput):
                name = f"{output.get_name()}"
                output_handle_name = f"{name}_handle"
                if output.indices:
                    assert (
                        output.indices[0][1] == idx
                    ), f"expected {output.indices[0][1]=} == {idx=} for {output_name_base=}"
                self.writeline(f"AtenTensorHandle {output_handle_name};")
                output_args.append(f"&{output_handle_name}")
                output_raii_handles.append(
                    f"RAIIAtenTensorHandle {name}({output_handle_name});"
                )
            elif isinstance(output, int):
                output_name = f"{output_name_base}_{idx}"
                self.writeline(f"int64_t {output_name} = {output};")
                output_args.append(f"&{output_name}")
            elif output is None:
                output_args.append("nullptr")
            else:
                raise NotImplementedError("unsupported type of {output=}")
        args = args + output_args
        assert (
            fallback_kernel.abi_compatible_kernel is not None
        ), f"abi_compatible_kernel is None for {fallback_kernel.kernel=}"
        self.generate_c_shim_extern_kernel_call(
            fallback_kernel.abi_compatible_kernel, args
        )
        for raii_handle in output_raii_handles:
            self.writeline(raii_handle)

    def generate_fallback_kernel(self, fallback_kernel, args):
        if V.graph.aot_mode and config.aot_inductor.abi_compatible:
            self.generate_c_shim_fallback_kernel(fallback_kernel, args)
        else:
            super().generate_fallback_kernel(fallback_kernel, args)

    def generate_extern_kernel_out(self, output_view, codegen_reference, args, kernel):
        if output_view:
            output_as_strided = f"{output_view.codegen_reference()}"
            output_name = f"{output_view.get_name()}_as_strided"
            self.writeline(f"auto {output_name} = {output_as_strided};")

            args.insert(0, output_name)
        else:
            args.insert(0, f"{codegen_reference}")

        if V.graph.aot_mode and config.aot_inductor.abi_compatible:
            self.generate_c_shim_extern_kernel_call(kernel, args)
        else:
            self.writeline(self.wrap_kernel_call(kernel, args))

    def generate_user_defined_triton_kernel(self, kernel_name, grid, configs, args):
        assert len(grid) != 0
        if len(grid) == 1:
            grid_decision = grid[0]
        else:
            meta = CudaKernelParamCache.get(kernel_name)
            assert meta is not None
            grid_decision = None
            for i, c in enumerate(configs):
                if all(arg == meta["meta"][key] for key, arg in c.kwargs.items()):
                    grid_decision = grid[i]
                    break
            assert grid_decision is not None

        self.generate_kernel_call(
            kernel_name,
            args,
            grid=grid_decision,
            device_index=V.graph.scheduler.current_device.index,
            cuda=True,
            triton=True,
        )

    def generate_scatter_fallback(
        self, output, inputs, kernel, fn, src_is_tensor, reduce, kwargs
    ):
        # TODO: support other overload for cpp wrapper and remove the below assertions
        if V.graph.aot_mode and config.aot_inductor.abi_compatible:
            # call the ABI shim function instead of the ATen one
            kernel = kernel.replace("at::", "aoti_torch_")
        line = f"{kernel}({output}, {','.join(map(str, inputs))}"
        if fn == "aten.scatter_":
            if src_is_tensor:
                if reduce:
                    line += f", {V.graph.wrapper_code.val_to_arg_str(reduce)}"
            else:
                assert (
                    reduce is None
                ), "Expect reduce to be None for aten.scatter_ with scalar src"
        else:
            line += f", {','.join(kwargs)}"
        line += f"){self.ending}"
        self.writeline(line)

    def add_benchmark_harness(self, output):
        if V.graph.aot_mode:
            return
        super().add_benchmark_harness(output)

    def codegen_sizevar(self, x: Expr) -> str:
        return self.expr_printer(V.graph.sizevars.simplify(x))

    def codegen_tuple_access(self, basename: str, name: str, index: str) -> str:
        if V.graph.aot_mode and config.aot_inductor.abi_compatible:
            # in the abi_compatible mode, outputs are returned via arguments
            return name
        else:
            return f"std::get<{index}>({basename})"

    def codegen_shape_tuple(self, shape: Tuple[Expr, ...]) -> str:
        parts = list(map(self.codegen_sizevar, shape))
        if len(parts) == 0:
            return "{}"
        if len(parts) == 1:
            return f"{{{parts[0]}, }}"
        return f"{{{', '.join(parts)}}}"

<<<<<<< HEAD
    def can_stack_allocate_buffer(self, buffer):
=======
    def codegen_dynamic_scalar(self, node):
        from .cpp import DTYPE_TO_ATEN

        (data,) = (t.codegen_reference() for t in node.inputs)
        if node.is_bool:
            self.writeline(f"bool {node.sym} = {data}.item() ? 1 : 0;")
        else:
            convert_type = DTYPE_TO_ATEN[node.inputs[0].get_dtype()].replace(
                "at::k", "to"
            )
            self.writeline(f"auto {node.sym} = {data}.item().{convert_type}();")

    def is_statically_known_int(self, x):
        try:
            val = V.graph._shape_env._maybe_evaluate_static(x)
            int(x)
            return True
        except Exception:
            return False

    def is_statically_known_list_of_ints(self, lst):
        return all(isinstance(self.is_statically_known_int(x), int) for x in lst)

    def can_prove_buffer_has_static_shape(self, buffer):
        return self.is_statically_known_list_of_ints(buffer.get_size())

    def can_cache_buffer_in_thread_local(self, buffer):
        # We are gated off on CUDA because this is intended to reduce overhead in
        # overhead-bound CPU use case.
>>>>>>> 2e6b809d
        return (
            self.allow_stack_allocation
            and buffer.get_device().type == "cpu"
            and self.can_prove_buffer_has_static_shape(buffer)
            and ir.is_contiguous_strides_for_shape(
                buffer.get_stride(), buffer.get_size()
            )
        )

    def make_buffer_free(self, buffer):
        return (
            ""
            if isinstance(buffer.get_layout(), ir.MultiOutputLayout)
            or (V.graph.aot_mode and buffer.get_name() in self.stack_allocated_buffers)
            else f"{buffer.get_name()}.reset();"
        )

    def make_free_by_names(self, names_to_del: List[str]):
        return " ".join(f"{name}.reset();" for name in names_to_del)

    def codegen_exact_buffer_reuse(self, old_name: str, new_name: str, del_line: str):
        if config.aot_inductor.abi_compatible:
            return f"auto {new_name} = std::move({old_name});  // reuse"
        else:
            return super().codegen_exact_buffer_reuse(old_name, new_name, del_line)

    def generate_profiler_mark_wrapper_call(self, stack):
        self.wrapper_call.writeline(
            'RECORD_FUNCTION("inductor_wrapper_call", c10::ArrayRef<c10::IValue>());'
        )

    def write_triton_header_once(self):
        pass

    def generate_start_graph(self):
        pass

    def generate_end_graph(self):
        pass

    def generate_inf_and_nan_checker(self, nodes):
        for buf in nodes.get_names():
            # TODO: Add buf name directly into check_inf_and_nan.
            self.writeline(
                f"AOTI_TORCH_ERROR_CODE_CHECK(aoti_check_inf_and_nan({buf}));"
            )

    def codegen_device(self, device):
        if config.aot_inductor.abi_compatible:
            return f"cached_torch_device_type_{device.type},{device.index if device.index else 0}"
        else:
            from .cpp import DEVICE_TO_ATEN

            return (
                f"c10::Device({DEVICE_TO_ATEN[device.type]}, {device.index})"
                if device.index is not None
                else f"{DEVICE_TO_ATEN[device.type]}"
            )

    def codegen_dtype(self, dtype):
        if config.aot_inductor.abi_compatible:
            dtype_str = str(dtype).split(".")[-1]
            self.used_cached_dtypes.add(dtype_str)
            return f"cached_torch_dtype_{dtype_str}"
        else:
            from .cpp import DTYPE_TO_ATEN

            return DTYPE_TO_ATEN[dtype]

    @functools.lru_cache(None)
    def codegen_int_array_var(self, int_array: str, writer=None):
        # Because the memory planning is done in two passes (see the implementation
        # of self.generate), the writeline behavior is different in the two passes.
        # As a result, the emitted int array declarations may appear in a later
        # position of the generated code, so the second pass codegen should not
        # reuse int array declarations generated in the first pass
        if writer is None:
            # The first pass codegen uses `self` as the writer
            writer = self

        var = f"int_array_{next(self.int_array_id)}"
        if var not in self.declared_int_array_vars:
            self.declared_int_array_vars.add(var)
            writer.writeline(f"int64_t {var}[] = {int_array};")
        return var

    def make_buffer_allocation(self, buffer):
        return self.make_allocation(
            buffer.get_name(),
            buffer.get_device(),
            buffer.get_dtype(),
            buffer.get_size(),
            buffer.get_stride(),
            buffer if self.can_stack_allocate_buffer(buffer) else None,
        )

    def make_allocation(
        self, name, device, dtype, shape, stride, buffer_if_can_stack_allocate=None
    ):
        device = self.codegen_device(device)
        dtype_code = self.codegen_dtype(dtype)
        size = self.codegen_shape_tuple(shape)
        stride = self.codegen_shape_tuple(stride)
        if config.aot_inductor.abi_compatible:
            size_array_var = self.codegen_int_array_var(size, self.wrapper_call)
            stride_array_var = self.codegen_int_array_var(stride, self.wrapper_call)
            device_type, device_id = device.split(",")
            device_idx = "this->device_idx_" if V.graph.aot_mode else device_id
            if buffer_if_can_stack_allocate is not None:
                from .cpp import DTYPE_TO_CPP

                self.stack_allocated_buffers[name] = buffer_if_can_stack_allocate
                cpp_type = DTYPE_TO_CPP[dtype]
                numel = buffer_if_can_stack_allocate.get_numel()
                # Note: we don't zero storage because empty_strided doesn't zero either.
                self.wrapper_call.writeline(f"{cpp_type} {name}_storage[{numel}];")
                args = [
                    f"{name}_storage",
                    size_array_var,
                    stride_array_var,
                    dtype_code,
                    device_type,
                    device_idx,
                ]
                return f"ArrayRefTensor<{cpp_type}> {name}({', '.join(args)});"

            args = [
                str(len(shape)),
                size_array_var,
                stride_array_var,
                dtype_code,
                device_type,
                device_idx,
                f"&{name}_handle",
            ]

            self.wrapper_call.writeline(f"AtenTensorHandle {name}_handle;")
            self.wrapper_call.writeline(
                f"AOTI_TORCH_ERROR_CODE_CHECK(aoti_torch_empty_strided({', '.join(args)}));"
            )

            return f"RAIIAtenTensorHandle {name}({name}_handle);"

        if V.graph.aot_mode and device.startswith("c10::Device("):
            tensor_device = f"{device.split(',')[0]}, this->device_idx_)"
        else:
            tensor_device = device

        return (
            f"{self.declare}{name} = {self.namespace}empty_strided("
            f"{size}, {stride}, at::TensorOptions({tensor_device}).dtype({dtype_code})){self.ending}"
        )

    def codegen_alloc_from_pool(self, name, offset, dtype, shape, stride) -> str:
        if config.aot_inductor.abi_compatible:
            size = self.codegen_shape_tuple(shape)
            stride = self.codegen_shape_tuple(stride)
            tmp_name = f"tmp_tensor_handle_{next(self.tmp_tensor_id)}"
            args = [
                name,
                pexpr(offset),  # bytes not numel
                self.codegen_dtype(dtype),
                str(len(shape)),
                self.codegen_int_array_var(size, self.wrapper_call),
                self.codegen_int_array_var(stride, self.wrapper_call),
                f"&{tmp_name}",
            ]
            self.wrapper_call.writeline(f"AtenTensorHandle {tmp_name};")
            self.wrapper_call.writeline(
                f"AOTI_TORCH_ERROR_CODE_CHECK(aoti_torch__alloc_from_pool({', '.join(args)}));"
            )
            return f"RAIIAtenTensorHandle({tmp_name})"

        return "alloc_from_pool({})".format(
            ", ".join(
                [
                    name,
                    pexpr(offset),  # bytes not numel
                    self.codegen_dtype(dtype),
                    self.codegen_shape_tuple(shape),
                    self.codegen_shape_tuple(stride),
                ]
            )
        )

    def codegen_reinterpret_view(
        self, data, size_list, stride_list, offset, writer
    ) -> str:
        dim = str(len(size_list))
        size = self.codegen_shape_tuple(size_list)
        stride = self.codegen_shape_tuple(stride_list)
        offset = self.codegen_sizevar(offset)

        if config.aot_inductor.abi_compatible:
            tmp_name = f"tmp_tensor_handle_{next(self.tmp_tensor_id)}"
            # Because the memory planning is done in two passes (see the implementation
            # of self.generate), the writeline behavior is different in the two passes.
            if writer is None:
                writer = self

            args = [
                f"{data.get_name()}",
                dim,
                self.codegen_int_array_var(size, writer),
                self.codegen_int_array_var(stride, writer),
                offset,
            ]

            def gen_reinterpret_call(writer, args):
                writer.writeline(
                    f"auto {tmp_name} = reinterpret_tensor_wrapper({', '.join(args)});"
                )

            if (
                self.can_stack_allocate_buffer(data)
                and self.is_statically_known_list_of_ints(size_list)
                and self.is_statically_known_list_of_ints(stride_list)
                and ir.is_contiguous_strides_for_shape(stride_list, size_list)
            ):
                gen_reinterpret_call(writer, args)
                return tmp_name

            gen_reinterpret_call(writer, args)

            # NB, the return handle here represents a temporary tensor, which will be automatically
            # released.
            # Here's a sample usage in the cpp wrapper code:
            # ```
            # aoti_torch_addmm_out(
            #     buf1,
            #     arg1_1,
            #     RAIIAtenTensorHandle(tmp_tensor_handle_0),
            #     buf0,
            #     1L,
            #     1L));
            # ```
            # RAIIAtenTensorHandle(tmp_tensor_handle_0) will be released after the call to addmm_out.
            # This could be problematic when it's used in a different pattern, for example:
            # ````
            # AtenTensorHandle tensor_args[] = {RAIIAtenTensorHandle(tmp_tensor_handle_2), buf5, buf6};
            # aoti_torch_proxy_executor_call_function(..., tensor_args);
            # ````
            # RAIIAtenTensorHandle(tmp_tensor_handle_2) will be invalid when it's used in the latter
            # kernel call.
            #
            # This is solved by updating the proxy_executor invocation to
            # ```
            # aoti_torch_proxy_executor_call_function(...,
            #     std::vector<AtenTensorHandle>{
            #         RAIIAtenTensorHandle(tmp_tensor_handle_2), buf5, buf6
            #     }.data()
            # );
            # ```
            return f"wrap_with_raii_handle_if_needed({tmp_name})"
        else:
            args = [data.get_name(), size, stride, offset]
            return f"reinterpret_tensor({', '.join(args)})"

    def codegen_device_copy(self, src, dst):
        if config.aot_inductor.abi_compatible:
            self.writeline(
                f"AOTI_TORCH_ERROR_CODE_CHECK(aoti_torch_tensor_copy_(expensive_copy_to_tensor_if_needed({src}), {dst}));"
            )
        else:
            self.writeline(f"{dst}.copy_({src});")

    def codegen_multi_output(self, name, value):
        # in the abi_compatible mode, outputs are retrieved by passing
        # output pointers, so we skip its codegen here.
        if not config.aot_inductor.abi_compatible:
            super().codegen_multi_output(name, value)

    def generate_extern_kernel_args_decl_if_needed(
        self, op_overload, raw_args, output_args
    ):
        arg_types = [x.real_type for x in op_overload._schema.arguments]
        return_types = [x.type for x in op_overload._schema.returns]

        new_tensor_args = []
        new_int_args = []

        def fill_args(arg, arg_type):
            static_arg_types = (
                torch.FloatType,
                torch.BoolType,
                torch.StringType,
                torch.Type,
                torch.DeviceObjType,
            )
            inductor_tensor_buffers = (
                ir.Buffer,
                ir.ReinterpretView,
            )

            if isinstance(arg_type, torch.TensorType):
                assert isinstance(arg, inductor_tensor_buffers), f"got {type(arg)}"
                new_tensor_args.append(f"{arg.codegen_reference()}")
            elif isinstance(arg_type, torch.IntType):
                # int
                new_int_args.append(str(arg))
            elif isinstance(arg_type, torch.SymIntType):
                # SymInt
                new_int_args.append(str(arg))
            elif isinstance(arg_type, torch.NumberType):
                # Scalar of type int
                assert isinstance(arg, (int, float, bool))
                # Only treat int Scalar as dynamic
                if isinstance(arg, int):
                    new_int_args.append(str(arg))
            elif isinstance(arg_type, torch.ListType):
                assert isinstance(arg, (list, tuple))

                # List[Tensor]
                if isinstance(arg_type.getElementType(), torch.TensorType):
                    new_tensor_args.extend([f"{a.codegen_reference()}" for a in arg])
                # List[Optional[Tensor]]
                elif isinstance(
                    arg_type.getElementType(), torch.OptionalType
                ) and isinstance(
                    arg_type.getElementType().getElementType(), torch.TensorType
                ):
                    new_tensor_args.extend(
                        [f"{a.codegen_reference()}" for a in arg if a is not None]
                    )
                # List [int] or List[SymInt]
                elif isinstance(
                    arg_type.getElementType(), (torch.IntType, torch.SymIntType)
                ):
                    new_int_args.extend([str(a) for a in arg])
                # List[Scalar]
                elif isinstance(arg_type.getElementType(), torch.NumberType):
                    # Only treat int Scalar as dynamic
                    is_int_type = [isinstance(a, int) for a in arg]
                    if any(is_int_type):
                        assert all(
                            is_int_type
                        ), "AOTInductor only supports int scalars of the same type"
                        new_int_args.extend([str(a) for a in arg])
                else:
                    assert isinstance(
                        arg_type.getElementType(), static_arg_types  # type: ignore[arg-type]
                    ), f"Fall through arguments must be one of static_arg_types, got {type(arg_type)}"
            else:
                assert isinstance(
                    arg_type, static_arg_types  # type: ignore[arg-type]
                ), f"Fall through arguments must be one of static_arg_types, got {type(arg_type)}"

        for arg, arg_type in zip(raw_args, arg_types):
            if arg is not None:
                if isinstance(arg_type, torch.OptionalType):
                    fill_args(arg, arg_type.getElementType())
                else:
                    fill_args(arg, arg_type)

        def fill_output_arg(arg, return_type):
            if isinstance(return_type, torch.TensorType):
                self.writeline(f"AtenTensorHandle {arg}_handle;  // output buffer")
                self.writeline(
                    f"AOTI_TORCH_ERROR_CODE_CHECK(aoti_torch_new_uninitialized_tensor(&{arg}_handle));"
                )
                self.writeline(f"RAIIAtenTensorHandle {arg}({arg}_handle);")
                new_tensor_args.append(f"{arg}")
            elif isinstance(return_type, torch.SymIntType):
                raise NotImplementedError("NYI support for return type: SymInt")
            elif isinstance(return_type, torch.ListType) and isinstance(
                return_type.getElementType(), torch.SymIntType
            ):
                raise NotImplementedError("NYI support for return type: List[SymInt]")
            else:
                raise AssertionError(f"Unsupported return type found: {return_type}")

        # TODO: Only support tensor(s) returns for now, SymInt is not implemented yet
        for return_type in return_types:
            if isinstance(return_type, (torch.TensorType)):
                pass
            elif isinstance(return_type, torch.OptionalType):
                assert isinstance(return_type.getElementType(), torch.TensorType)
            elif isinstance(return_type, torch.ListType):
                assert isinstance(return_type.getElementType(), torch.TensorType)
            else:
                raise NotImplementedError(
                    f"return type {return_type} is not yet supported."
                )

        for output_arg in output_args:
            assert output_arg is not None, "Optional return types are not yet supported"
            if isinstance(output_arg, (list, tuple)):
                for out in output_arg:
                    fill_output_arg(out, torch.TensorType.get())
            else:
                fill_output_arg(output_arg, torch.TensorType.get())

        return new_tensor_args, new_int_args

    def generate_extern_kernel_alloc_and_find_schema_if_needed(
        self,
        name,
        kernel,
        codegen_args,
        cpp_op_schema,
        cpp_kernel_key,
        cpp_kernel_overload_name="",
        op_overload=None,
        raw_args=None,
        outputs=None,
    ):
        if config.is_fbcode():
            assert op_overload is not None
            assert raw_args is not None
            assert outputs is not None

            return self.generate_extern_kernel_alloc_and_find_schema_if_needed_fbcode(
                name,
                cpp_kernel_key,
                op_overload,
                raw_args,
                outputs,
            )
        else:
            return self.generate_extern_kernel_alloc_and_find_schema_if_needed_oss(
                name,
                kernel,
                codegen_args,
                cpp_op_schema,
                cpp_kernel_key,
                cpp_kernel_overload_name,
            )

    def generate_extern_kernel_alloc_and_find_schema_if_needed_oss(
        self,
        name,
        kernel,
        codegen_args,
        cpp_op_schema,
        cpp_kernel_key,
        cpp_kernel_overload_name="",
    ):
        if cpp_kernel_key not in self.extern_call_ops:
            self.writeline(
                f"static auto op_{cpp_kernel_key} = c10::Dispatcher::singleton()"
            )
            self.writeline(
                f'\t.findSchemaOrThrow("{kernel}", "{cpp_kernel_overload_name}")'
            )
            self.writeline(f"\t.typed<{cpp_op_schema}>();")
            self.extern_call_ops.add(cpp_kernel_key)

        self.writeline(
            f"auto {name} = op_{cpp_kernel_key}.call({', '.join(codegen_args)});"
        )

    def generate_extern_kernel_alloc_and_find_schema_if_needed_fbcode(
        self,
        name,
        cpp_kernel_key,
        op_overload,
        raw_args,  # contains both args and flatten kwargs
        outputs,
    ):
        def extract_output_name(out):
            assert out is not None, "None, i.e. optional output is not supported"
            if isinstance(out, ir.MultiOutput):
                return out.get_name()
            elif isinstance(out, (list, tuple)):
                return type(out)(extract_output_name(o) for o in out)
            else:
                raise AssertionError(f"Unexpected output: {type(out)}")

        # output_args has the same pytree structure as outputs
        output_args = extract_output_name(outputs)
        if isinstance(output_args, str):
            output_args = [output_args]

        (
            tensor_call_args,
            int_call_args,
        ) = self.generate_extern_kernel_args_decl_if_needed(
            op_overload, raw_args, output_args
        )

        tensor_call_args_str = ", ".join(tensor_call_args)
        int_call_args_str = ", ".join(int_call_args)

        extern_kernel_node_index = len(V.graph.extern_kernel_nodes) - 1

        self.writeline(
            f"aoti_torch_proxy_executor_call_function(proxy_executor, "
            f"{extern_kernel_node_index}, "
            f"{len(int_call_args)}, "
            f"std::vector<int64_t>{{{int_call_args_str}}}.data(), "
            f"{len(tensor_call_args)}, "
            f"std::vector<AtenTensorHandle>{{{tensor_call_args_str}}}.data());"
        )

        self.extern_call_ops.add(cpp_kernel_key)

    def val_to_cpp_arg_str(self, type_, val, is_legacy_abi) -> str:
        if (
            config.aot_inductor.abi_compatible
            and not is_legacy_abi
            and isinstance(type_, torch.OptionalType)
        ):
            if val is None:
                return "0"  # nullptr is not available in C
            if isinstance(val, (bool, int, str, float)):
                var_name = f"var_{next(self.arg_var_id)}"
                self.writeline(f"auto {var_name} = {self.val_to_arg_str(val)};")
                return f"&{var_name}"
            if not isinstance(type_.getElementType(), torch.TensorType):
                return f"&{self.val_to_arg_str(val)}"

        return self.val_to_arg_str(val)

    def val_to_arg_str(self, val) -> str:
        if val is None:
            # When None is passed as an argument, it represents an optional that does not contain a value.
            if config.aot_inductor.abi_compatible:
                return "0"  # nullptr is not available in C
            return "c10::nullopt"
        elif isinstance(val, bool):
            if config.aot_inductor.abi_compatible:
                return "1" if val else "0"
            else:
                return "true" if val else "false"
        elif isinstance(val, int):
            return f"{val}L"
        elif isinstance(val, str):
            return f'"{val}"'
        elif isinstance(val, (ComputedBuffer, InputBuffer, ReinterpretView)):
            return val.codegen_reference()
        elif isinstance(val, torch.device):
            return self.codegen_device(val)
        elif isinstance(val, torch.dtype):
            return self.codegen_dtype(val)
        elif isinstance(val, float) and val in [float("inf"), float("-inf")]:
            if val == float("inf"):
                return "std::numeric_limits<float>::infinity()"
            else:
                return "-std::numeric_limits<float>::infinity()"
        elif isinstance(val, (list, tuple)):
            # FIXME handle embedded optional types?
            result = f"{{{', '.join(self.val_to_arg_str(x) for x in val)}}}"
            if config.aot_inductor.abi_compatible:
                # Need to pass the array length because we can't use std::vector
                return f"{self.codegen_int_array_var(result)}, {len(val)}"
            else:
                return result
        else:
            return repr(val)


class CudaWrapperCodeGen(CppWrapperCodeGen):
    """
    Generates cpp wrapper for running on GPU and calls CUDA kernels
    """

    def __init__(self):
        super().__init__()
        self.grid_id = count()
        self.cuda = True

    def write_header(self):
        super().write_header()

        self.header.splice("#include <filesystem>")
        if not config.aot_inductor.abi_compatible:
            self.header.splice(
                """
                #include <c10/cuda/CUDAGuard.h>
                #include <c10/cuda/CUDAStream.h>
                """
            )

        self.header.splice(
            """
            #define CUDA_DRIVER_CHECK(EXPR)                    \\
            do {                                               \\
                CUresult code = EXPR;                          \\
                const char *msg;                               \\
                cuGetErrorString(code, &msg);                  \\
                if (code != CUDA_SUCCESS) {                    \\
                    throw std::runtime_error(                  \\
                        std::string("CUDA driver error: ") +   \\
                        std::string(msg));                     \\
                }                                              \\
            } while (0);

            namespace {

            struct Grid {
                Grid(uint32_t x, uint32_t y, uint32_t z)
                  : grid_x(x), grid_y(y), grid_z(z) {}
                uint32_t grid_x;
                uint32_t grid_y;
                uint32_t grid_z;

                bool is_non_zero() {
                    return grid_x > 0 && grid_y > 0 && grid_z > 0;
                }
            };

            }  // anonymous namespace

            static inline CUfunction loadKernel(
                    std::string filePath,
                    const std::string &funcName,
                    uint32_t sharedMemBytes,
                    const std::optional<std::string> &cubinDir = std::nullopt) {
                if (cubinDir) {
                    std::filesystem::path p1{*cubinDir};
                    std::filesystem::path p2{filePath};
                    filePath = (p1 / p2.filename()).string();
                }

                CUmodule mod;
                CUfunction func;
                CUDA_DRIVER_CHECK(cuModuleLoad(&mod, filePath.c_str()));
                CUDA_DRIVER_CHECK(cuModuleGetFunction(&func, mod, funcName.c_str()));
                if (sharedMemBytes > 0) {
                    CUDA_DRIVER_CHECK(cuFuncSetAttribute(
                        func,
                        CU_FUNC_ATTRIBUTE_MAX_DYNAMIC_SHARED_SIZE_BYTES,
                        sharedMemBytes
                    ))
                }
                return func;
            }

            static inline void launchKernel(
                    CUfunction func,
                    uint32_t gridX,
                    uint32_t gridY,
                    uint32_t gridZ,
                    uint32_t numWarps,
                    uint32_t sharedMemBytes,
                    void* args[],
                    cudaStream_t stream) {
                CUDA_DRIVER_CHECK(cuLaunchKernel(
                    func, gridX, gridY, gridZ, 32*numWarps, 1, 1, sharedMemBytes, stream, args, nullptr
                ));
            }
            """
        )

    def write_get_raw_stream(self, index):
        name = f"stream{index}"
        self.writeline(
            f"cudaStream_t {name} = at::cuda::getCurrentCUDAStream({index});"
        )
        return name

    def define_kernel(
        self, name: str, kernel: str, metadata: Optional[str] = None, cuda=True
    ):
        if not cuda:
            return super().define_kernel(name, kernel, metadata, cuda)

    def generate(self, is_inference):
        self.prefix.writeline("\n")
        if not V.graph.aot_mode:
            for kernel in chain(
                self.src_to_kernel.values(), self.user_defined_kernel_cache.values()
            ):
                self.prefix.writeline(f"static CUfunction {kernel} = nullptr;")
            self.prefix.writeline("\n")
        return super().generate(is_inference)

    @functools.lru_cache(None)
    def generate_load_kernel_once(
        self, name: str, mangled_name: str, cubin_path: str, shared_mem: int
    ):
        if V.graph.aot_mode:
            self.writeline(f"if (kernels.{name} == nullptr) {{")
            self.writeline(
                f"""    kernels.{name} = loadKernel("{cubin_path}", "{mangled_name}", {shared_mem}, this->cubin_dir_);"""
            )
            self.writeline("}")
        else:
            self.writeline(f"if ({name} == nullptr) {{")
            self.writeline(
                f"""    {name} = loadKernel("{cubin_path}", "{mangled_name}", {shared_mem});"""
            )
            self.writeline("}")

    def generate_args_decl(self, call_args):
        dynamic_symbols = V.graph.sizevars.free_symbols()
        # TODO: only works for constant now, need type info
        new_args = []
        for arg in call_args:
            var_name = f"var_{next(self.arg_var_id)}"
            if isinstance(arg, (sympy.Integer, sympy.Symbol, SymbolicCallArg)):
                self.writeline(f"auto {var_name} = {arg};")
            elif isinstance(arg, sympy.Expr):
                self.writeline(f"auto {var_name} = {self.expr_printer(arg)};")
            elif is_int(arg):
                self.writeline(f"int {var_name} = {arg};")
            elif is_float(arg):
                self.writeline(f"float {var_name} = {arg};")
            elif any(str(arg) == s.name for s in dynamic_symbols):
                self.writeline(f"auto {var_name} = {arg};")
            elif arg == "nullptr":
                self.writeline(f"auto {var_name} = nullptr;")
            elif arg == "c10::nullopt":
                self.writeline(f"auto {var_name} = c10::nullopt;")
            else:
                if config.aot_inductor.abi_compatible:
                    self.writeline(f"CUdeviceptr {var_name};")
                    self.writeline(
                        f"AOTI_TORCH_ERROR_CODE_CHECK(aoti_torch_get_data_ptr({arg}, reinterpret_cast<void**>(&{var_name})));"
                    )
                else:
                    self.writeline(
                        f"CUdeviceptr {var_name} = reinterpret_cast<CUdeviceptr>({arg}.data_ptr());"
                    )
            new_args.append(f"&{var_name}")

        return ", ".join(new_args)

    def generate_default_grid(self, name: str, grid: List[Any], cuda: bool = True):
        """
        Generate grid configs for launching a CUDA kernel using the grid
        function from triton_heuristics.
        """
        if not cuda:
            return grid
        assert isinstance(grid, list), f"expected {grid=} to be a list"
        grid = [e.inner_expr if isinstance(e, SymbolicCallArg) else e for e in grid]
        grid_fn = default_grid(*grid)
        params = CudaKernelParamCache.get(name)
        assert (
            params is not None
        ), f"cuda kernel parameters for {name} should already exist at this moment"
        block_cfg = {
            "XBLOCK": params["x_block"],
            "YBLOCK": params["y_block"],
            "ZBLOCK": params["z_block"],
        }
        return grid_fn(block_cfg)

    def generate_kernel_call(
        self, name, call_args, grid=None, device_index=None, cuda=True, triton=True
    ):
        if not cuda:
            # Even in CudaWrapperCodeGen, we may see cpp kernels
            return super().generate_kernel_call(
                name, call_args, grid, device_index, cuda, triton
            )

        params = CudaKernelParamCache.get(name)
        assert (
            params is not None
        ), f"cuda kernel parameters for {name} should already exist at this moment"
        mangled_name = params.get("mangled_name", None)
        assert mangled_name is not None, "missing mangled_name"
        cubin_path = params.get(get_cpp_wrapper_cubin_path_name(), None)
        assert cubin_path is not None and os.path.exists(
            cubin_path
        ), f"cubin file should already exist at this moment: {cubin_path}"
        shared_mem = params.get("shared_mem", 0)

        self.generate_load_kernel_once(name, mangled_name, cubin_path, shared_mem)

        call_args = self.generate_args_decl(call_args)
        kernel_args_var = f"kernel_args_var_{next(self.kernel_callsite_id)}"
        self.writeline(f"void* {kernel_args_var}[] = {{{call_args}}};")
        stream = (
            "stream" if V.graph.aot_mode else self.write_get_raw_stream(device_index)
        )
        grid_name = f"{name}_grid_{next(self.grid_id)}"
        assert isinstance(
            grid, (list, tuple)
        ), f"expected grid to be a list or tuple but got: {grid=}"

        grid = [V.graph.sizevars.simplify(item) for item in grid]
        grid_has_unbacked_symbols = any(free_unbacked_symbols(item) for item in grid)
        grid_args = [self.grid_expr_printer(item) for item in grid]
        grid_args_str = ", ".join(grid_args)
        self.writeline(f"Grid {grid_name} = Grid({grid_args_str});")

        if grid_has_unbacked_symbols:
            self.writeline(f"if ({grid_name}.is_non_zero()) {{")
        kernel_var_name = f"kernels.{name}" if V.graph.aot_mode else name
        self.writeline(
            "launchKernel({}, {}, {}, {}, {}, {}, {}, {});".format(
                kernel_var_name,
                f"{grid_name}.grid_x",
                f"{grid_name}.grid_y",
                f"{grid_name}.grid_z",
                params["num_warps"],
                params["shared_mem"],
                kernel_args_var,
                stream,
            )
        )
        if grid_has_unbacked_symbols:
            self.writeline("}")<|MERGE_RESOLUTION|>--- conflicted
+++ resolved
@@ -1965,9 +1965,6 @@
             return f"{{{parts[0]}, }}"
         return f"{{{', '.join(parts)}}}"
 
-<<<<<<< HEAD
-    def can_stack_allocate_buffer(self, buffer):
-=======
     def codegen_dynamic_scalar(self, node):
         from .cpp import DTYPE_TO_ATEN
 
@@ -1980,24 +1977,7 @@
             )
             self.writeline(f"auto {node.sym} = {data}.item().{convert_type}();")
 
-    def is_statically_known_int(self, x):
-        try:
-            val = V.graph._shape_env._maybe_evaluate_static(x)
-            int(x)
-            return True
-        except Exception:
-            return False
-
-    def is_statically_known_list_of_ints(self, lst):
-        return all(isinstance(self.is_statically_known_int(x), int) for x in lst)
-
-    def can_prove_buffer_has_static_shape(self, buffer):
-        return self.is_statically_known_list_of_ints(buffer.get_size())
-
-    def can_cache_buffer_in_thread_local(self, buffer):
-        # We are gated off on CUDA because this is intended to reduce overhead in
-        # overhead-bound CPU use case.
->>>>>>> 2e6b809d
+    def can_stack_allocate_buffer(self, buffer):
         return (
             self.allow_stack_allocation
             and buffer.get_device().type == "cpu"
