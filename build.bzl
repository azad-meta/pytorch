--- conflicted
+++ resolved
@@ -137,7 +137,6 @@
 # https://fb.facebook.com/groups/askbuck/permalink/1924258337622772/
 
 GENERATED_H = [
-<<<<<<< HEAD
     "aten/src/ATen/Functions.h",
     "aten/src/ATen/NativeFunctions.h",
     "aten/src/ATen/NativeMetaFunctions.h",
@@ -148,23 +147,10 @@
 
 GENERATED_H_CORE = [
     "aten/src/ATen/Operators.h",
-=======
-    "Functions.h",
-    "NativeFunctions.h",
-    "NativeMetaFunctions.h",
-    "FunctionalInverses.h",
-    "RedispatchFunctions.h",
-    "RegistrationDeclarations.h",
-]
-
-GENERATED_H_CORE = [
-    "Operators.h",
->>>>>>> 501d0729
     # CPUFunctions.h (and likely similar headers) need to be part of core because
     # of the static dispatch build: TensorBody.h directly includes CPUFunctions.h.
     # The disinction looks pretty arbitrary though; maybe will can kill core
     # and merge the two?
-<<<<<<< HEAD
     "aten/src/ATen/CPUFunctions.h",
     "aten/src/ATen/CPUFunctions_inl.h",
     "aten/src/ATen/CompositeExplicitAutogradFunctions.h",
@@ -220,63 +206,6 @@
     "aten/src/ATen/Operators_4.cpp",
     "aten/src/ATen/core/ATenOpList.cpp",
     "aten/src/ATen/core/TensorMethods.cpp",
-=======
-    "CPUFunctions.h",
-    "CPUFunctions_inl.h",
-    "CompositeExplicitAutogradFunctions.h",
-    "CompositeExplicitAutogradFunctions_inl.h",
-    "CompositeImplicitAutogradFunctions.h",
-    "CompositeImplicitAutogradFunctions_inl.h",
-    "MetaFunctions.h",
-    "MetaFunctions_inl.h",
-    "core/TensorBody.h",
-    "MethodOperators.h",
-    "core/aten_interned_strings.h",
-]
-
-GENERATED_H_CUDA = [
-    "CUDAFunctions.h",
-    "CUDAFunctions_inl.h",
-]
-
-GENERATED_CPP_CUDA = [
-    "RegisterCUDA.cpp",
-    "RegisterNestedTensorCUDA.cpp",
-    "RegisterSparseCUDA.cpp",
-    "RegisterSparseCsrCUDA.cpp",
-    "RegisterQuantizedCUDA.cpp",
-]
-
-GENERATED_CPP = [
-    "Functions.cpp",
-    "RegisterBackendSelect.cpp",
-    "RegisterCPU.cpp",
-    "RegisterQuantizedCPU.cpp",
-    "RegisterNestedTensorCPU.cpp",
-    "RegisterSparseCPU.cpp",
-    "RegisterSparseCsrCPU.cpp",
-    "RegisterMkldnnCPU.cpp",
-    "RegisterCompositeImplicitAutograd.cpp",
-    "RegisterZeroTensor.cpp",
-    "RegisterMeta.cpp",
-    "RegisterCompositeExplicitAutograd.cpp",
-    "CompositeViewCopyKernels.cpp",
-    "RegisterSchema.cpp",
-    "RegisterFunctionalization_0.cpp",
-    "RegisterFunctionalization_1.cpp",
-    "RegisterFunctionalization_2.cpp",
-    "RegisterFunctionalization_3.cpp",
-]
-
-GENERATED_CPP_CORE = [
-    "Operators_0.cpp",
-    "Operators_1.cpp",
-    "Operators_2.cpp",
-    "Operators_3.cpp",
-    "Operators_4.cpp",
-    "core/ATenOpList.cpp",
-    "core/TensorMethods.cpp",
->>>>>>> 501d0729
 ]
 
 # These lists are temporarily living in and exported from the shared
