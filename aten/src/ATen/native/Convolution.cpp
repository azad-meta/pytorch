#include <ATen/ATen.h>
#include <ATen/Parallel.h>
#include <ATen/native/ConvUtils.h>
#include <ATen/native/Pool.h>
#include <ATen/native/cpu/DepthwiseConvKernel.h>
#include <ATen/native/utils/ParamUtils.h>
#include <ATen/native/xnnpack/Engine.h>
#include <ATen/NativeFunctions.h>
#include <c10/util/accumulate.h>
#include <c10/util/irange.h>

#include <ATen/Config.h>
#include <c10/macros/Macros.h>

#include <limits>

#if AT_NNPACK_ENABLED()
#include <nnpack.h>
#endif


constexpr int MIOPEN_DIM_MAX = 5;

namespace at { namespace native {

DEFINE_DISPATCH(convolution_depthwise3x3_winograd_stub);

struct ConvParams {
  std::vector<int64_t> stride;
  std::vector<int64_t> padding;
  std::vector<int64_t> dilation;
  bool transposed;
  std::vector<int64_t> output_padding;
  int groups;
  bool benchmark;
  bool deterministic;
  bool cudnn_enabled;
  bool allow_tf32;

  bool is_strided() const;
  bool is_dilated() const;
  bool is_padded() const;
  bool is_output_padding_neg() const;
  bool is_output_padding_big() const;
  bool is_padding_neg() const;
  bool is_stride_nonpos() const;
  void view1d_as_2d();
  bool use_cpu_depthwise3x3_winograd(const at::Tensor& input, const at::Tensor& weight, const at::Tensor& bias) const;
  bool needs_64bit_indexing_no_split(const at::Tensor& input, const at::Tensor& weight) const;
  bool use_cudnn(const at::Tensor& input, const at::Tensor& weight) const;
  bool use_cudnn_depthwise(const at::Tensor& input, const at::Tensor& weight) const;
  bool use_miopen(const at::Tensor& input, const at::Tensor& weight, bool bias_defined) const;
  bool use_mkldnn(const at::Tensor& input, const at::Tensor& weight) const;
  bool use_nnpack(const at::Tensor& input, const at::Tensor& weight) const;
  bool use_xnnpack(const at::Tensor& input, const at::Tensor& weight, const at::Tensor& bias) const;
  bool is_depthwise(const at::Tensor& input, const at::Tensor& weight) const;
};

std::ostream& operator<<(std::ostream & out, const ConvParams& params) {
  out << "ConvParams {"
      << "  stride = " << IntArrayRef{params.stride}
      << "  padding = " << IntArrayRef{params.padding}
      << "  dilation = " << IntArrayRef{params.dilation}
      << "  transposed = " << params.transposed
      << "  output_padding = " << IntArrayRef{params.output_padding}
      << "  groups = " << params.groups
      << "  benchmark = " << params.benchmark
      << "  deterministic = " << params.deterministic
      << "  cudnn_enabled = " << params.cudnn_enabled
      << "  allow_tf32 = " << params.allow_tf32
      << "}";
  return out;
}

auto ConvParams::is_strided() const -> bool {
  bool is_strided = false;
  for (int s : stride) {
    is_strided |= (s != 1);
  }
  return is_strided;
}

auto ConvParams::is_dilated() const -> bool {
  bool is_dilated = false;
  for (int d : dilation) {
    is_dilated |= (d != 1);
  }
  return is_dilated;
}

auto ConvParams::is_padded() const -> bool {
  bool is_padded = false;
  for (int p : padding) {
    is_padded |= (p != 0);
  }
  return is_padded;
}

auto ConvParams::is_output_padding_neg() const -> bool {
  bool is_non_neg = false;
  for (int p : output_padding) {
    is_non_neg |= (p < 0);
  }
  return is_non_neg;
}

auto ConvParams::is_output_padding_big() const -> bool {
  bool is_big = false;
  for (size_t i = 0; i < output_padding.size(); i++) {
    is_big |= (output_padding[i] >= stride[i]);
  }
  return is_big;
}

auto ConvParams::is_padding_neg() const -> bool {
  bool is_non_neg = false;
  for (int p : padding) {
    is_non_neg |= (p < 0);
  }
  return is_non_neg;
}

auto ConvParams::is_stride_nonpos() const -> bool {
  bool is_nonpos = false;
  for (int s : stride) {
    is_nonpos |= (s <= 0);
  }
  return is_nonpos;
}

auto ConvParams::view1d_as_2d() -> void {
  if (stride.size() == 1) {
    stride.insert(stride.begin(), 1);
    padding.insert(padding.begin(), 0);
    dilation.insert(dilation.begin(), 1);
    output_padding.insert(output_padding.begin(), 0);
  }
}

auto ConvParams::use_cpu_depthwise3x3_winograd(
    const at::Tensor& input,
    const at::Tensor& weight,
    const at::Tensor& bias) const -> bool {
#if defined(__ARM_NEON__) && !defined(C10_IOS)
  // Currently only 3x3 depthwise convolutions on tensors of float are supported.
  return (input.ndimension() == 4) &&
         (input.size(1) == groups) &&
         (weight.ndimension() == 4 ) &&
         (weight.size(0) % input.size(1) == 0) &&
         (weight.size(2) == 3) &&
         (weight.size(3) == 3) &&
         (input.device().is_cpu()) &&
         (input.scalar_type() == at::kFloat) &&
         input.is_contiguous() &&
         (weight.device().is_cpu()) &&
         (weight.scalar_type() == at::kFloat) &&
         weight.is_contiguous() &&
         (!bias.defined() ||
            ((bias.device().is_cpu()) &&
             (bias.scalar_type() == at::kFloat))) &&
         !is_strided() &&
         !is_dilated() &&
         !transposed;
#else
  return false;
#endif
}

auto ConvParams::needs_64bit_indexing_no_split(const at::Tensor& input, const at::Tensor& weight) const -> bool {
  constexpr int64_t int_max = std::numeric_limits<int>::max();
  int64_t numel_input = input.numel();
  // empty input
  if (numel_input == 0) {
    return false;
  }
  // input size can not be reduced to the range of int by splitting the batch dim
  int64_t n = input.size(0);
  if (numel_input / n > int_max) {
    return true;
  }
  // output size can not be reduced to the range of int by splitting the batch dim
  int64_t outsize = 1;
  if (transposed) {
    std::vector<int64_t> o = conv_input_size(input.sizes(), weight.sizes(), padding, output_padding, stride, dilation, groups);
    outsize = c10::multiply_integers(o.begin() + 1, o.end());
  } else {
    std::vector<int64_t> o = conv_output_size(input.sizes(), weight.sizes(), padding, stride, dilation);
    outsize = c10::multiply_integers(o.begin() + 1, o.end());
  }
  return outsize > int_max;
}

auto ConvParams::use_cudnn(const at::Tensor& input, const at::Tensor& weight) const -> bool {
  if (needs_64bit_indexing_no_split(input, weight)) {
    return false;
  }
  if (!detail::getCUDAHooks().compiledWithCuDNN()) {
    return false;
  }
  if (!input.is_cuda() || !cudnn_enabled) {
    return false;
  }
  if (input.scalar_type() == at::kBFloat16 || weight.scalar_type() == at::kBFloat16) {
    return false;
  }
  if (!cudnn_conv_use_channels_last(input, weight)) { // bypass dilation checks for channels-last convolution
    if (deterministic && is_dilated()) {
      // cudnn doesn't support deterministic dilated convolution fully yet
      return false;
    }
    if (is_dilated()) {
      return detail::getCUDAHooks().supportsDilatedConvolutionWithCuDNN() && !is_output_padding_big();
    }
  }
  return !is_output_padding_big();
}

auto ConvParams::use_miopen(const at::Tensor& input, const at::Tensor& weight, bool bias_defined) const -> bool {
  if (needs_64bit_indexing_no_split(input, weight)) {
    return false;
  }
  return ((input.scalar_type() == at::kFloat) || (input.scalar_type() == at::kHalf) || (input.scalar_type() == at::kBFloat16))
         && detail::getCUDAHooks().compiledWithMIOpen()
         && input.is_cuda()
         && input.dim() <= MIOPEN_DIM_MAX
         && !(groups > 1 && is_dilated()) // MIOpen currently does not support dilation with groups of size > 1
         && !(input.scalar_type() == at::kBFloat16 && bias_defined) // MIOpen currently doesn't support bias with bfloat16
         && cudnn_enabled
         ;
}

auto ConvParams::use_mkldnn(const at::Tensor& input, const at::Tensor& weight) const -> bool {
#if AT_MKLDNN_ENABLED()
  if (!at::globalContext().userEnabledMkldnn()) {
    return false;
  }
  return (input.is_mkldnn()) || // input is mkldnn Tensor
    (input.device().is_cpu() &&
     input.scalar_type() == kFloat && // only on CPU Float Tensors
     !transposed && // or transposed tensors
     // For 1x1 filters, MKLDNN is faster than THNN when multi-threaded,
     // but THNN is faster when single-threaded.
     (is_strided() || is_dilated() || input.size(0) >= 16 ||
      weight.size(-1) != 1 || weight.size(-2) != 1 || at::get_num_threads() > 1) &&
     (groups > 1
      || (weight.size(-1) > 3 && weight.size(-2) > 3)
      || input.size(0) > 1
      || input.size(0)*input.size(1)*input.size(2)*input.size(3) > 20480) // for some case, native is faster
      // OneDNN < 1.8.1 produce incorrect results in this case (see #50042)
      // TODO(VitalyFedyunin): Remove this patch after OneDNN 1.8.1 merged in
      && !(groups > 0 && groups % 24 == 0 && weight.size(0) == groups && weight.size(1) == 1)
      );

#endif
  return false;
}

auto ConvParams::use_nnpack(const at::Tensor& input, const at::Tensor& weight) const -> bool {
#if AT_NNPACK_ENABLED()
  return at::_nnpack_available() &&
         input.device().is_cpu() &&
         input.scalar_type() == kFloat && // only on CPU Float Tensors
         !is_dilated() && // or dilation
         !transposed &&   // or transposed tensors
         input.ndimension() == 4 && // must be in NCHW format
         weight.ndimension() == 4 &&
         (weight.size(2) < 17) && (weight.size(3) < 17) // NNPACK only supports kernels up to 16x16
#if !defined(C10_MOBILE)
         && input.size(0) >= 16 // ensure large enough batch size to ensure perf, tuneable
#endif
     ;
#endif
  return false;
}

auto ConvParams::use_xnnpack(
    const at::Tensor& input,
    const at::Tensor& weight,
    const at::Tensor& bias) const -> bool {
#if defined(C10_MOBILE)
  if (!transposed) {
    return (input.size(1) == groups) &&
            xnnpack::use_convolution2d(
                input,
                weight,
                bias,
                padding,
                stride,
                dilation,
                groups,
                transposed);
  }
#endif
  return false;
}

// We currently only have depthwise support for the case where groups ==
// nInputPlane and nInputPlane == nOutputPlane (the latter due to the lack of
// a depthwise multiplier)
auto ConvParams::is_depthwise(
        const at::Tensor& input, const at::Tensor& weight) const -> bool {
  return input.is_cuda() &&
         !transposed &&
         (input.ndimension() == 4 || input.ndimension() == 5) &&
         input.size(1) == groups &&
         groups > 1 && // no point if there is only a single group
         weight.size(0) % input.size(1) == 0; // output channels must be a multiple of input channels
}

// Check workload to activate fast depthwise FP16 cudnn conv kernels
bool check_cudnn_depthwise_workload(const at::Tensor& input, int stride) {
  int w = input.size(3);  // same as h
  int ch = input.size(1);
  int bs = input.size(0);
  if (stride==1) {
    if (w >= 7) {
      // All batch sizes and nb_channels
      if (w >= 112) {
        return true;
      }

      // large nb_channels
      if (ch >= 1024) {
        if (w >= 56) {
          return true;
        } else if (bs >= 32) {
          return true;
        }
      }

      // batch_size specific
      if (bs >= 128) {
        if (ch >= 512) {
          return true;
        } else if (ch >= 64) {
          if (w >= 14) {
            return true;
          }
        } else if ((ch >= 32) && (w >=28)) {
          return true;
        }
      } else if (bs >= 64) {
        if ((ch >= 256) && (w >= 14)) {
          return true;
        } else if ((ch >= 32) && (w >= 28)) {
          return true;
        }
      } else if (bs >= 32) {
        if ((ch >= 256) && (w >= 14)) {
          return true;
        } else if ((ch >= 128) && (w >= 28)) {
          return true;
        } else if ((ch >= 32) && (w >= 56)) {
          return true;
        }
      } else if (bs >= 16) {
        if ((ch >= 1024) && (w >= 14)) {
          return true;
        }
        if ((ch >= 256) && (w >= 28)) {
          return true;
        } else if ((ch >= 32) && (w >= 56)) {
          return true;
        }
      } else if (bs >= 8) {
        if ((ch >= 512) && (w >= 28)) {
          return true;
        } else if ((ch >= 64) && (w >= 56)) {
          return true;
        }
      }
    }
  } else if (stride==2) {
    if (ch < 256) {
      return false;
    }

    if (w >= 7) {
      if (bs >= 128) {
        if (ch >= 1024) {
          return true;
        } else if ((ch >= 512) && (w >= 14)) {
          return true;
        } else if (w >= 28) {
          return true;
        }
      } else if (bs >= 64) {
        if ((ch >= 512) && (w >= 14)) {
          return true;
        } else if (w >= 28) {
          return true;
        }
      } else if (bs >= 32) {
        if ((ch >= 1024) && (w >= 14)) {
          return true;
        } else if (w >= 28) {
          return true;
        }
      } else if (bs >= 16) {
        if ((ch >= 512) && (w >= 28)) {
          return true;
        } else if (w >= 56) {
          return true;
        }
      } else if (bs >= 8) {
        if ((ch >= 1024) && (w >= 28)) {
          return true;
        } else if (w >= 56) {
          return true;
        }
      } else if (bs >= 1) {
        if ((ch >= 512) && (w >=112)) {
          return true;
        }
      }
    }
  }
  return false;
}
// Use cudnn for FP16 depthwise convolutions
auto ConvParams::use_cudnn_depthwise(
        const at::Tensor& input, const at::Tensor& weight) const -> bool {
  if (cudnn_conv_use_channels_last(input, weight) && use_cudnn(input, weight)) {
    return true;
  }
  if (detail::getCUDAHooks().supportsDepthwiseConvolutionWithCuDNN()) {
    long cudnn_version = detail::getCUDAHooks().versionCuDNN();
    bool kernel_cond =  (cudnn_version >= 7600 &&
                         use_cudnn(input, weight) &&
                         input.scalar_type() == kHalf && // only for FP16
                         weight.scalar_type() == kHalf &&
                         is_depthwise(input, weight) &&
                         input.ndimension() == 4 &&
                         weight.size(2) == weight.size(3) && // only square kernels
                         input.size(2) >= 7 && // min width/height 7
                         !is_dilated() && // no dilation supported
                         stride[0] == stride[1] && // equal strides
                         ((weight.size(3) == 3) || (weight.size(3) == 1)) &&
                         input.size(1) >= 32); // min 32 channels supported)
    if (kernel_cond) {
      return check_cudnn_depthwise_workload(input, stride[0]);
    } else {
      return false;
    }
  } else {
    return false;
  }
}

static void check_shape_forward(const at::Tensor& input,
                                const c10::IntArrayRef& weight_sizes, const at::Tensor& bias,
                                const ConvParams& params) {
  int64_t k = input.ndimension();
  int64_t weight_dim = weight_sizes.size();
  int64_t groups = params.groups;
  auto padding = params.padding;
  auto output_padding = params.output_padding;
  auto stride = params.stride;
  auto dilation = params.dilation;
  bool transposed = params.transposed;

  TORCH_CHECK(!params.is_padding_neg(), "negative padding is not supported");
  TORCH_CHECK(!params.is_output_padding_neg(), "negative output_padding is not supported");
  TORCH_CHECK(!params.is_stride_nonpos(), "non-positive stride is not supported");

  TORCH_CHECK(weight_dim == k,
           "Expected ", weight_dim, "-dimensional input for ", weight_dim,
           "-dimensional weight ", weight_sizes, ", but got ", k, "-dimensional input of size ",
           input.sizes(), " instead");
  TORCH_CHECK(weight_sizes[0] >= groups,
           "Given groups=", groups, ", expected weight to be at least ", groups,
           " at dimension 0, but got weight of size ", weight_sizes, " instead");
  TORCH_CHECK(weight_sizes[0] % groups == 0,
           "Given groups=", groups, ", expected weight to be divisible by ",
           groups, " at dimension 0, but got weight of size [", weight_sizes,
           "] instead");

  if (!transposed) {
    std::vector<int64_t> input_shape;
    std::vector<int64_t> kernel_shape;
    bool kernel_size_correct = true;

    TORCH_CHECK(input.size(1) == (weight_sizes[1] * groups),
             "Given groups=", groups, ", weight of size ", weight_sizes,
             ", expected input", input.sizes(), " to have ",
             (weight_sizes[1] * groups), " channels, but got ", input.size(1),
             " channels instead");
    TORCH_CHECK(!bias.defined() || (bias.ndimension() == 1 && bias.size(0) == weight_sizes[0]),
             "Given weight of size ", weight_sizes,
             ", expected bias to be 1-dimensional with ", weight_sizes[0], " elements",
             ", but got bias of size ", bias.sizes(), " instead");

    for (const auto i : c10::irange(2, k)) {
      input_shape.push_back(input.size(i) + 2 * padding[i-2]);
      // log new kernel size considering dilation
      kernel_shape.push_back(dilation[i-2] * (weight_sizes[i]-1) + 1);
      if (input_shape.back() < kernel_shape.back()) {
        kernel_size_correct = false;
      }
    }

    TORCH_CHECK(input_shape.size() == kernel_shape.size(), "Inconsistent shape between Input and Kernel");

    if (!kernel_size_correct) {
      // If kernel size is incorrect
      std::ostringstream input_ss;
      std::ostringstream kernel_ss;
      std::ostringstream output_ss;
      std::string separator = "";

      for (int i = 0, len = input_shape.size(); i < len; ++i) {
        input_ss << separator << input_shape[i];
        kernel_ss << separator << kernel_shape[i];
        separator = " x ";
      }

      AT_ERROR("Calculated padded input size per channel: (", input_ss.str(), "). "
               "Kernel size: (", kernel_ss.str(), "). Kernel size can't be greater than actual input size");
    }
  } else { // transposed
    TORCH_CHECK(input.size(1) == weight_sizes[0],
             "Given transposed=", transposed, ", weight of size ", weight_sizes,
             ", expected input", input.sizes(), " to have ", weight_sizes[0],
             " channels, but got ", input.size(1), " channels instead");
    TORCH_CHECK(!bias.defined() || (bias.ndimension() == 1 && bias.size(0) == weight_sizes[1] * groups),
             "Given transposed=", transposed, ", weight of size ", weight_sizes,
             ", expected bias to be 1-dimensional with ", weight_sizes[1] * groups, " elements",
             ", but got bias of size ", bias.sizes(), " instead");
  }
}

static auto view4d(const at::Tensor& tensor) -> at::Tensor {
  TORCH_CHECK(tensor.ndimension() == 3,
           "expected 3D tensor, got tensor with ", tensor.ndimension(),
           " dimensions instead");
  return tensor.unsqueeze(2);
}

static auto view3d(const at::Tensor& tensor) -> at::Tensor {
  TORCH_CHECK(tensor.ndimension() == 4,
           "expected 4D tensor, got tensor with ", tensor.ndimension(),
           " dimensions instead");
  return tensor.squeeze(2);
}


static at::Tensor subtensor(at::Tensor& tensor, int dim, int groups, int g) {
  if (!tensor.defined()) {
    return at::Tensor();
  }
  auto memory_format = tensor.suggest_memory_format();
  int64_t n = tensor.sizes()[dim] / groups;
  return tensor.narrow(dim, n * g, n).contiguous(memory_format);
}


at::Tensor conv1d(
    const Tensor& input, const Tensor& weight, const c10::optional<Tensor>& bias_opt,
    IntArrayRef stride, IntArrayRef padding, IntArrayRef dilation, int64_t groups) {
  // See [Note: hacky wrapper removal for optional tensor]
  const Tensor& bias = c10::value_or_else(bias_opt, [] {return Tensor();});

  return at::convolution(input, weight, bias, stride, padding, dilation,
                         false, {0}, groups);
}

at::Tensor conv2d(
    const Tensor& input, const Tensor& weight, const c10::optional<Tensor>& bias_opt,
    IntArrayRef stride, IntArrayRef padding, IntArrayRef dilation, int64_t groups) {
  // See [Note: hacky wrapper removal for optional tensor]
  const Tensor& bias = c10::value_or_else(bias_opt, [] {return Tensor();});

  return at::convolution(input, weight, bias, stride, padding, dilation,
                         false, {{0, 0}}, groups);
}

at::Tensor conv3d(
    const Tensor& input, const Tensor& weight, const c10::optional<Tensor>& bias_opt,
    IntArrayRef stride, IntArrayRef padding, IntArrayRef dilation, int64_t groups) {
  // See [Note: hacky wrapper removal for optional tensor]
  const Tensor& bias = c10::value_or_else(bias_opt, [] {return Tensor();});

  return at::convolution(input, weight, bias, stride, padding, dilation,
                         false, {{0, 0, 0}}, groups);
}


static Tensor convolution_same(
    const Tensor &input, const Tensor &weight, const Tensor &bias,
    IntArrayRef stride, IntArrayRef dilation, int64_t groups) {

  auto k = weight.dim();
  auto dim = k - 2;
  TORCH_CHECK(dim > 0, "weight should have at least three dimensions");
  auto weight_sizes = weight.sizes();
  auto input_sizes = input.sizes();
  TORCH_CHECK(k == input.dim(),
              "Expected ", k, "-dimensional input for ",
              k, "-dimensional weight", weight_sizes, ", but got ",
              input.dim(), "-dimensional input of size ",
              input.sizes(), " instead");
  TORCH_CHECK(stride.size() == dim || stride.size() == 1,
              "stride cannot broadcast to ", dim, " dimensions");
  TORCH_CHECK(dilation.size() == dim || dilation.size() == 1,
              "dilation cannot broadcast to ", dim, " dimensions");
  for (int64_t i = 0; i < stride.size(); ++i) {
    TORCH_CHECK(stride[i] == 1, "padding='same' is not supported for strided convolutions");
  }

  // Calculate the correct padding
  DimVector padding_l, padding_r;
  bool symmetric_padding = true;
  for (int64_t i = 0; i < dim; ++i) {
    auto s = stride.size() == 1 ? stride[0] : stride[i];
    auto d = dilation.size() == 1 ? dilation[0] : dilation[i];
    auto pad = pooling_same_mode_padding_lr(
        input_sizes[i + 2], weight_sizes[i + 2], s, d);
    padding_l.push_back(pad.first);
    padding_r.push_back(pad.second);
    if (pad.first != pad.second) {
      symmetric_padding = false;
    }
  }

  if (symmetric_padding) {
    // All backends handle symmetric padding natively
    DimVector output_padding(static_cast<size_t>(dim));
    return native::convolution(input, weight, bias, stride, padding_l, dilation,
                               false, output_padding, groups);
  }

  TORCH_WARN_ONCE("Using padding='same' with even kernel lengths and odd dilation may"
                  " require a zero-padded copy of the input be created");
  SmallVector<int64_t, kDimVectorStaticSize * 2> pad_nd(static_cast<size_t>(2 * dim));
  for (int i = 0; i < dim; ++i) {
    // Apply padding by the difference, leaving only a symmetric padding
    auto delta_pad = padding_r[i] - padding_l[i];
    auto pad_idx = 2 * (dim - 1 - i);  // F.pad goes from last dim to first
    if (delta_pad > 0) {
      pad_nd[pad_idx + 1] = delta_pad;
    } else {
      pad_nd[pad_idx] = delta_pad;
      padding_l[i] = padding_r[i];
    }
  }
  auto padded_input = at::constant_pad_nd(input, pad_nd, 0);
  DimVector output_padding(static_cast<size_t>(dim));
  return at::convolution(padded_input, weight, bias, stride, padding_l,
                         dilation, false, output_padding, groups);
}

Tensor _convolution_mode(
    const Tensor& input, const Tensor& weight, const Tensor& bias,
    IntArrayRef stride, std::string padding, IntArrayRef dilation,
    int64_t groups) {
  if (padding == "same") {
    return at::native::convolution_same(
        input, weight, bias, stride, dilation, groups);
  } else if (padding == "valid") {
    const int64_t padding_[] = {0};
    return at::native::convolution(
        input, weight, bias, stride, padding_, dilation, false, padding_, groups);
  }
  TORCH_CHECK(false, "Invalid padding string: '", padding, "'");
}

at::Tensor conv1d(
    const Tensor& input, const Tensor& weight, const c10::optional<Tensor>& bias,
    IntArrayRef stride, std::string padding, IntArrayRef dilation,
    int64_t groups) {
  return at::_convolution_mode(
      input, weight, bias, stride, std::move(padding), dilation, groups);
}

at::Tensor conv2d(
    const Tensor& input, const Tensor& weight, const c10::optional<Tensor>& bias,
    IntArrayRef stride, std::string padding, IntArrayRef dilation,
    int64_t groups) {
  return at::_convolution_mode(
      input, weight, bias, stride, std::move(padding), dilation, groups);
}

at::Tensor conv3d(
    const Tensor& input, const Tensor& weight, const c10::optional<Tensor>& bias,
    IntArrayRef stride, std::string padding, IntArrayRef dilation,
    int64_t groups) {
  return at::_convolution_mode(
      input, weight, bias, stride, std::move(padding), dilation, groups);
}

at::Tensor conv_transpose1d(
    const Tensor& input, const Tensor& weight, const c10::optional<Tensor>& bias_opt,
    IntArrayRef stride, IntArrayRef padding, IntArrayRef output_padding, int64_t groups, IntArrayRef dilation) {
  // See [Note: hacky wrapper removal for optional tensor]
  const Tensor& bias = c10::value_or_else(bias_opt, [] {return Tensor();});

  return at::convolution(input, weight, bias, stride, padding, dilation,
                         true, output_padding, groups);
}

at::Tensor conv_transpose2d(
    const Tensor& input, const Tensor& weight, const c10::optional<Tensor>& bias_opt,
    IntArrayRef stride, IntArrayRef padding, IntArrayRef output_padding, int64_t groups, IntArrayRef dilation) {
  // See [Note: hacky wrapper removal for optional tensor]
  const Tensor& bias = c10::value_or_else(bias_opt, [] {return Tensor();});

  return at::convolution(input, weight, bias, stride, padding, dilation,
                         true, output_padding, groups);
}

at::Tensor conv_transpose3d(
    const Tensor& input, const Tensor& weight, const c10::optional<Tensor>& bias_opt,
    IntArrayRef stride, IntArrayRef padding, IntArrayRef output_padding, int64_t groups, IntArrayRef dilation) {
  // See [Note: hacky wrapper removal for optional tensor]
  const Tensor& bias = c10::value_or_else(bias_opt, [] {return Tensor();});

  return at::convolution(input, weight, bias, stride, padding, dilation,
                         true, output_padding, groups);
}

at::Tensor convolution(
    const Tensor& input, const Tensor& weight, const c10::optional<Tensor>& bias_opt,
    IntArrayRef stride, IntArrayRef padding, IntArrayRef dilation,
    bool transposed, IntArrayRef output_padding, int64_t groups) {
  // See [Note: hacky wrapper removal for optional tensor]
  const Tensor& bias = c10::value_or_else(bias_opt, [] {return Tensor();});

  auto& ctx = at::globalContext();
  // See Note [Enabling Deterministic Operations]
  bool deterministic = ctx.deterministicCuDNN() || ctx.deterministicAlgorithms();
  return at::_convolution(input, weight, bias, stride, padding, dilation,
                          transposed, output_padding, groups,
                          ctx.benchmarkCuDNN(), deterministic, ctx.userEnabledCuDNN(), ctx.allowTF32CuDNN());
}

at::Tensor convolution_overrideable(
    const Tensor& input, const Tensor& weight, const c10::optional<Tensor>& bias_opt,
    IntArrayRef stride, IntArrayRef padding, IntArrayRef dilation,
    bool transposed, IntArrayRef output_padding, int64_t groups) {
  // See [Note: hacky wrapper removal for optional tensor]
  const Tensor& bias = c10::value_or_else(bias_opt, [] {return Tensor();});

  TORCH_CHECK_NOT_IMPLEMENTED(false, "convolution_overrideable not implemented. You are likely triggering this with tensor backend other than CPU/CUDA/MKLDNN, if this is intended, please use TORCH_LIBRARY_IMPL to override this function ");
}

at::Tensor _convolution(
    const Tensor& input_r, const Tensor& weight_r, const c10::optional<Tensor>& bias_r_opt,
    IntArrayRef stride_, IntArrayRef padding_, IntArrayRef dilation_,
    bool transposed_, IntArrayRef output_padding_, int64_t groups_,
    bool benchmark, bool deterministic, bool cudnn_enabled, bool allow_tf32) {
  // See [Note: hacky wrapper removal for optional tensor]
  const Tensor& bias_r = c10::value_or_else(bias_r_opt, [] {return Tensor();});


  const bool input_is_mkldnn = input_r.is_mkldnn();
  auto input = input_r;
  auto weight = weight_r;
  auto bias = bias_r;
  auto k = weight.ndimension();
  c10::IntArrayRef weight_sizes = weight.sizes();
  int64_t dim = k - 2;

  TORCH_CHECK(dim > 0, "weight should have at least three dimensions");

  ConvParams params;
  params.stride = expand_param_if_needed(stride_, "stride", dim);
  params.padding = expand_param_if_needed(padding_, "padding", dim);
  params.dilation = expand_param_if_needed(dilation_, "dilation", dim);
  params.transposed = transposed_;
  params.output_padding = expand_param_if_needed(output_padding_, "output_padding", dim);
  params.groups = groups_;
  params.benchmark = benchmark;
  params.deterministic = deterministic;
  params.cudnn_enabled = cudnn_enabled;
  params.allow_tf32 = allow_tf32;

  check_shape_forward(input, weight_sizes, bias, params);

  if (input.size(0) == 0) {
    // don't send empty inputs through backends
    // but need to compute correct output size first and set up history for params
    std::vector<int64_t> o;
    if (!params.transposed) {
      o = conv_output_size(input.sizes(), weight_sizes, params.padding,
                           params.stride, params.dilation);
    } else {
      o = conv_input_size(input.sizes(), weight_sizes, params.padding,
                          params.output_padding, params.stride, params.dilation,
                          params.groups);
    }
    if (input_is_mkldnn && weight.is_mkldnn()) {
      // mkldnn will error on the below 0-dim handling code
      return empty_mkldnn(
          o,
          optTypeMetaToScalarType(input.options().dtype_opt()),
          input.options().layout_opt(),
          input.options().device_opt(),
          input.options().pinned_memory_opt());
    }
    auto weight_view = at::_unsafe_view(weight, -1);
    auto out = input*weight_view[0];
    if (bias.defined())
      out.add_(bias[0]);
    return out.view(o);
  }

  if (k == 3) {
    // avoid accidentally going through NHWC for permuted 3d input.
    if (!input_is_mkldnn) {
      input = input.contiguous();
    }
    params.view1d_as_2d();
    input = view4d(input);
    weight = view4d(weight);
  }

  at::MemoryFormat cudnn_memory_format = cudnn_conv_use_channels_last(input, weight) ?
      at::MemoryFormat::ChannelsLast : at::MemoryFormat::Contiguous;

  Tensor output;
  if (params.is_depthwise(input, weight)) {
      /* output.resize_(output_size(input, weight)); */

      auto kernel_size = weight.sizes().slice(2);
      auto stride = params.stride;
      auto padding = params.padding;
      auto dilation = params.dilation;
      if (params.use_cudnn_depthwise(input, weight)) {
        output = at::cudnn_convolution(
            input.contiguous(cudnn_memory_format), weight,
            padding, stride, dilation, params.groups, params.benchmark, params.deterministic, params.allow_tf32);
        if (bias.defined()) {
          output.add_(reshape_bias(input.dim(), bias));
        }

      } else if (params.use_miopen(input, weight, bias.defined())){
        output = at::miopen_depthwise_convolution(
            input.contiguous(), weight, bias,
            padding, stride, dilation, params.groups, params.benchmark, params.deterministic);
      } else {
          if (input.ndimension() == 4) {
              output = at::thnn_conv_depthwise2d(input.contiguous(), weight, kernel_size, bias, stride, padding, dilation);
          }
          else {
             TORCH_CHECK(input.ndimension() == 5);
             output = at::conv_depthwise3d(input.contiguous(), weight, kernel_size, bias, stride, padding, dilation);
          }
      }
  } else if (params.use_cudnn(input, weight)) {
    TORCH_CHECK(input.options().type_equal(weight.options()),
             "Input type (", input.toString(), ") and weight type (", weight.toString(),
             ") should be the same");
    TORCH_CHECK(!bias.defined() || (input.options().type_equal(bias.options())),
             "Input type (", input.toString(), ") and bias type (", bias.toString(),
             ") should be the same");

    if (params.transposed) {
      output = at::cudnn_convolution_transpose(
          input.contiguous(cudnn_memory_format), weight,
          params.padding, params.output_padding, params.stride, params.dilation, params.groups, params.benchmark, params.deterministic, params.allow_tf32);
      if (bias.defined()) {
        output.add_(reshape_bias(input.dim(), bias));
      }
    } else {
      output = at::cudnn_convolution(
          input.contiguous(cudnn_memory_format), weight,
          params.padding, params.stride, params.dilation, params.groups, params.benchmark, params.deterministic, params.allow_tf32);
      if (bias.defined()) {
        output.add_(reshape_bias(input.dim(), bias));
      }
    }
  } else if (params.use_miopen(input, weight, bias.defined())) {
    TORCH_CHECK(input.options().type_equal(weight.options()),
             "Input type (", input.toString(), ") and weight type (", weight.toString(),
             ") should be the same");
    TORCH_CHECK(!bias.defined() || (input.options().type_equal(bias.options())),
             "Input type (", input.toString(), ") and bias type (", bias.toString(),
             ") should be the same");

    if (params.transposed) {
      output = at::miopen_convolution_transpose(
          input.contiguous(), weight, bias,
          params.padding, params.output_padding, params.stride, params.dilation, params.groups, params.benchmark, params.deterministic);
    } else {
      output = at::miopen_convolution(
          input.contiguous(), weight, bias,
          params.padding, params.stride, params.dilation, params.groups, params.benchmark, params.deterministic);
    }
  } else if (params.use_mkldnn(input, weight)) {
#if AT_MKLDNN_ENABLED()
    TORCH_CHECK(input.options().type_equal(weight.options())
             || (input.is_mkldnn() && weight.device().is_cpu() && weight.scalar_type() == kFloat),
             "Input type (", input.toString(), ") and weight type (", weight.toString(),
             ") should be the same or input should be a MKLDNN tensor and weight is a dense tensor");
    TORCH_CHECK(!bias.defined() || (input.options().type_equal(bias.options()))
             || (input.is_mkldnn() && bias.device().is_cpu() && bias.scalar_type() == kFloat),
             "Input type (", input.toString(), ") and bias type (", bias.toString(),
             ") should be the same or input should be a MKLDNN tensor and bias is a dense tensor");
    if (!input_is_mkldnn) {
      output = at::mkldnn_convolution(input.contiguous(), weight.contiguous(), bias.defined() ? bias.contiguous() : bias,
                                      params.padding, params.stride, params.dilation, params.groups);
    } else {
      // do not call contiguous on mkldnn tensor
      output = at::mkldnn_convolution(input, weight, bias,
                                      params.padding, params.stride, params.dilation, params.groups);
    }
#endif
  } else if (params.use_xnnpack(input, weight, bias)) {
    // Using prepacked conv is preferred, but XNNPACK is still the fastest
    // option for NHWC.
    output = xnnpack::convolution2d(
        input,
        weight,
        bias,
        params.padding,
        params.stride,
        params.dilation,
        params.groups);
  } else if (params.use_cpu_depthwise3x3_winograd(input, weight, bias)) {
    output = convolution_depthwise3x3_winograd_stub(
        input.device().type(),
        input,
        weight,
        bias,
        params.stride,
        params.padding,
        params.groups);
  } else if (
        !params.transposed && (input.ndimension() == 5) &&
        (input.device().is_cpu()) &&
        !params.is_dilated()) {
      // fast path for grouped conv3d
      output = at::slow_conv3d(
          input,
          weight,
          weight.sizes().slice(2),
          bias,
          params.stride,
          params.padding);
<<<<<<< HEAD
  } else if (input.device().type() == c10::DeviceType::CPU || input.device().type() == c10::DeviceType::CUDA) {
    bool is_channels_last_supported = !params.transposed && (input.ndimension() == 4) &&
        !params.use_nnpack(input, weight) && (input.device().type() == c10::DeviceType::CPU) &&
        !params.is_dilated();
    if (is_channels_last_supported) {
      auto memory_format = input.suggest_memory_format();
      input = input.contiguous(memory_format);
    } else {
      input = input.contiguous();
    }
=======
  } else if (input.device().is_cpu() || input.is_cuda()) {
>>>>>>> 2eaf0a8d
    if (params.groups == 1) {
      output = at::_convolution_nogroup(
          input, weight, bias, params.stride, params.padding, params.dilation, params.transposed, params.output_padding);
    } else {
      std::vector<Tensor> outputs(params.groups);
      for (int g = 0; g < params.groups; ++g) {
        auto input_g = subtensor(input, 1, params.groups, g);
        auto weight_g = subtensor(weight, 0, params.groups, g);
        auto bias_g = subtensor(bias, 0, params.groups, g);
        outputs[g] = at::_convolution_nogroup(
            input_g, weight_g, bias_g, params.stride, params.padding, params.dilation, params.transposed, params.output_padding);
      }
      output = at::cat(outputs, 1);
    }
  } else {
    // Only reach here when input is backend with out-of-source implementation.
    output = at::convolution_overrideable(input, weight, bias, params.stride, params.padding, params.dilation, params.transposed, params.output_padding, params.groups);
  }

  if (k == 3) {
    output = view3d(output);
  }

  return output;
}

at::Tensor _convolution(
    const Tensor& input_r, const Tensor& weight_r, const c10::optional<Tensor>& bias_r_opt,
    IntArrayRef stride_, IntArrayRef padding_, IntArrayRef dilation_,
    bool transposed_, IntArrayRef output_padding_, int64_t groups_,
    bool benchmark, bool deterministic, bool cudnn_enabled)
{
  // See [Note: hacky wrapper removal for optional tensor]
  const Tensor& bias_r = c10::value_or_else(bias_r_opt, [] {return Tensor();});

  return at::_convolution(input_r, weight_r, bias_r, stride_, padding_, dilation_, transposed_, output_padding_, groups_, benchmark, deterministic, cudnn_enabled, at::globalContext().allowTF32CuDNN());
}

// A generic function for convolution implementations which don't
// natively implement groups (e.g., not CuDNN).
at::Tensor _convolution_nogroup(
    const Tensor& input, const Tensor& weight, const c10::optional<Tensor>& bias_opt,
    IntArrayRef stride, IntArrayRef padding, IntArrayRef dilation,
    bool transposed, IntArrayRef output_padding) {
  // See [Note: hacky wrapper removal for optional tensor]
  const Tensor& bias = c10::value_or_else(bias_opt, [] {return Tensor();});


  ConvParams params;
  params.stride = stride.vec();
  params.padding = padding.vec();
  params.dilation = dilation.vec();
  params.transposed = transposed;
  params.output_padding = output_padding.vec();
  params.groups = 1;
  params.benchmark = false;
  params.deterministic = false;
  params.cudnn_enabled = false;

  auto dim = input.ndimension();
  auto dilated = params.is_dilated();
  auto kernel_size = weight.sizes().slice(2);

  if (params.transposed) {
    if (dim == 4) {
      return at::slow_conv_transpose2d(
          input, weight, kernel_size, bias,
          stride, padding, output_padding, dilation);
    } else if (dim == 5) {
      return at::slow_conv_transpose3d(
        input, weight, kernel_size, bias,
        stride, padding, output_padding, dilation);
      }
  } else {  /* Not transposed */
    if (dim == 4) {
      if (dilated) {
        return at::slow_conv_dilated2d(
            input, weight, kernel_size, bias,
            stride, padding, dilation);
      } else {  /* dim == 4, non-dilated */
        if (params.use_nnpack(input, weight)) {
#if AT_NNPACK_ENABLED()
          return at::_nnpack_spatial_convolution(
              input, weight, bias, padding, stride);
#endif
        } else {
          /* CPU implementation has specialized MM kernels
             for non-dilated case here */
          return at::thnn_conv2d(
              input, weight, kernel_size, bias,
              stride, padding);
        }
      }
    } else if (dim == 5 && (input.is_cuda() || dilated)) {
      return at::slow_conv_dilated3d(
          input, weight, kernel_size, bias,
          stride, padding, dilation);
    } else if (dim == 5) { /* dim == 5, CPU, non-dilated */
      /* CPU implementation has specialized MM kernels
         for non-dilated case here */

      // This path is already overwritten with the fast impl in _convolution
      // See: https://github.com/pytorch/pytorch/pull/3635
      return at::slow_conv3d(
          input, weight, kernel_size, bias,
          stride, padding);
    }
  }

  AT_ERROR("unsupported ConvNd parameters");
}

std::tuple<Tensor, Tensor, Tensor> convolution_backward_overrideable(
        const Tensor& grad_output, const Tensor& input, const Tensor& weight,
        IntArrayRef stride, IntArrayRef padding, IntArrayRef dilation,
        bool transposed, IntArrayRef output_padding, int64_t groups, std::array<bool, 3> output_mask) {
  AT_ERROR("You are likely triggering this with tensor backend other than CPU/CUDA/MKLDNN, if this is intended, please use TORCH_LIBRARY_IMPL to override this function ");
  return std::tuple<Tensor, Tensor, Tensor>(
          at::empty_like(input, LEGACY_CONTIGUOUS_MEMORY_FORMAT),
          at::empty_like(weight, LEGACY_CONTIGUOUS_MEMORY_FORMAT),
          at::empty({}));
}

static Tensor subvariable(const Tensor& var, int dim, int groups, int g) {
  int64_t n = var.sizes()[dim] / groups;
  auto result = var.narrow(dim, n * g, n);
  return result;
}

std::tuple<Tensor,Tensor,Tensor> _convolution_double_backward( const c10::optional<Tensor>& ggI_opt, const c10::optional<Tensor>& ggW_r_opt, const c10::optional<Tensor>& ggb_opt,
    const Tensor& gO_r, const Tensor& weight_r, const Tensor& input,
    IntArrayRef stride_, IntArrayRef padding_, IntArrayRef dilation_,
    bool transposed_, IntArrayRef output_padding_, int64_t groups_,
    bool benchmark, bool deterministic, bool cudnn_enabled, bool allow_tf32,
    std::array<bool, 3> output_mask) {
  // See [Note: hacky wrapper removal for optional tensor]
  const Tensor& ggI = c10::value_or_else(ggI_opt, [] {return Tensor();});
  const Tensor& ggW_r = c10::value_or_else(ggW_r_opt, [] {return Tensor();});
  const Tensor& ggb = c10::value_or_else(ggb_opt, [] {return Tensor();});


  auto ggW = ggW_r;
  auto gO = gO_r;
  auto weight = weight_r;

  ConvParams params;
  params.stride = stride_.vec();
  params.padding = padding_.vec();
  params.dilation = dilation_.vec();
  params.transposed = transposed_;
  params.output_padding = output_padding_.vec();
  // TODO: hacky way of inferring the groups number for grouped Conv3D
  // See: https://github.com/pytorch/pytorch/pull/36355
  if (!params.transposed && input.dim() > 4) {
    params.groups = input.size(1) / weight.size(1);
  } else {
    params.groups = groups_;
  }
  params.benchmark = benchmark;
  params.deterministic = deterministic;
  params.cudnn_enabled = cudnn_enabled;
  params.allow_tf32 = allow_tf32;

  // Compute ggO = conv(ggI, w) + conv(i, ggW) + ggb
  Tensor ggO;
  if (input.numel() != 0) {
    if (ggI.defined()) {
      if (weight.is_cuda()) {
        weight = weight.contiguous();
      }
      ggO = at::_convolution(ggI, weight, Tensor(), params.stride, params.padding, params.dilation, params.transposed, params.output_padding, params.groups, params.benchmark, params.deterministic, params.cudnn_enabled, params.allow_tf32);
    }

    if (ggW.defined()) {
      if (ggW.is_cuda()) {
        ggW = ggW.contiguous();
      }
      auto ggW_term = at::_convolution(input, ggW, Tensor(), params.stride, params.padding, params.dilation, params.transposed, params.output_padding, params.groups, params.benchmark, params.deterministic, params.cudnn_enabled, params.allow_tf32);
      if (ggO.defined()) {
        ggO = ggO + ggW_term;
      } else {
        ggO = ggW_term;
      }
    }
  }

  if (ggb.defined()) {
    // View as (1, ggb.size(0), 1, 1...)

    // Expand
    std::vector<int64_t> new_size(gO.ndimension(), 1);
    new_size[1] = ggb.sizes()[0];
    auto ggb_contiguous = ggb.contiguous();
    auto ggb_view = ggb_contiguous.view(new_size);

    // Expand
    auto ggb_expanded = ggb_view.expand(gO.sizes());

    if (ggO.defined()) {
      ggO = ggO + ggb_expanded;
    } else {
      ggO = ggb_expanded;
    }
  }

  // Compute gW = conv(ggI, gO)
  Tensor gW;
  if (ggI.defined()) {

    // Modified params with correct padding
    ConvParams gw_conv_params(params);

    // Disable groups as they are handled separately
    auto groups = gw_conv_params.groups;
    gw_conv_params.groups = 1;
    std::swap(gw_conv_params.dilation, gw_conv_params.stride);

    // Transpose gO and ggI to accumulate over batch
    auto gOt = gO.transpose(0, 1);
    auto ggIt = ggI.transpose(0, 1);

    Tensor gWt;
    // Compute conv
    if (input.numel() != 0) {
      if (groups == 1) {

        if (gOt.is_cuda()) {
          gOt = gOt.contiguous();
        }
        // Compute conv
        if (params.transposed) {
          gw_conv_params.transposed = false;
          gWt = at::_convolution(gOt, ggIt, Tensor(), gw_conv_params.stride, gw_conv_params.padding, gw_conv_params.dilation, gw_conv_params.transposed, gw_conv_params.output_padding, gw_conv_params.groups, gw_conv_params.benchmark, gw_conv_params.deterministic, gw_conv_params.cudnn_enabled, params.allow_tf32);
        } else {
          gWt = at::_convolution(ggIt, gOt, Tensor(), gw_conv_params.stride, gw_conv_params.padding, gw_conv_params.dilation, gw_conv_params.transposed, gw_conv_params.output_padding, gw_conv_params.groups, gw_conv_params.benchmark, gw_conv_params.deterministic, gw_conv_params.cudnn_enabled, params.allow_tf32);
        }
      } else {
        std::vector<Tensor> gWt_list(groups);
        for (int g = 0; g < groups; ++g) {
          auto ggIt_g = subvariable(ggIt, 0, groups, g);
          auto gOt_g = subvariable(gOt, 0, groups, g);
          if (gOt_g.is_cuda()) {
            gOt_g = gOt_g.contiguous();
          }

          // Compute conv
          if (params.transposed) {
            gw_conv_params.transposed = false;
            gWt_list[g] = at::_convolution(gOt_g, ggIt_g, Tensor(), gw_conv_params.stride, gw_conv_params.padding, gw_conv_params.dilation, gw_conv_params.transposed, gw_conv_params.output_padding, gw_conv_params.groups, gw_conv_params.benchmark, gw_conv_params.deterministic, gw_conv_params.cudnn_enabled, params.allow_tf32);
          } else {
            gWt_list[g] = at::_convolution(ggIt_g, gOt_g, Tensor(), gw_conv_params.stride, gw_conv_params.padding, gw_conv_params.dilation, gw_conv_params.transposed, gw_conv_params.output_padding, gw_conv_params.groups, gw_conv_params.benchmark, gw_conv_params.deterministic, gw_conv_params.cudnn_enabled, params.allow_tf32);
          }
        }

        gWt = at::cat(gWt_list, 1);
      }

      // Transpose gW to match chan_in and chan_out
      gW = gWt.transpose(0, 1);

      // narrow gW to only relevant portion
      // we do it this way instead of narrowing the input itself because
      // the ConvForward kernels don't support asymmetric padding.
      auto gW_size = gW.sizes();
      auto w_size = weight.sizes();
      for (size_t i = 2; i < gW_size.size(); ++i) {
        if (gW_size[i] > w_size[i]) {
            gW = gW.narrow(i, 0, w_size[i]);
            gW_size = gW.sizes();
        }
      }
    }
  }

  // Compute gI = convT(ggW, gO.t()) if !transposed
  //         gI = conv(go, ggw)      if transposed
  Tensor gI;
  if (input.numel() != 0) {
    if (ggW.defined()) {
      ConvParams gi_conv_params(params);
      gi_conv_params.transposed = !params.transposed;

      if (params.transposed) {
        if (gO.is_cuda()) {
          gO = gO.contiguous();
        }
        gI = at::_convolution(gO, ggW, Tensor(), gi_conv_params.stride, gi_conv_params.padding, gi_conv_params.dilation, gi_conv_params.transposed, gi_conv_params.output_padding, gi_conv_params.groups, gi_conv_params.benchmark, gi_conv_params.deterministic, gi_conv_params.cudnn_enabled, params.allow_tf32);

        // narrow gI to only relevant portion
        // we do it this way because negative output_padding is not supported
        // TODO: figure out if we can narrow gO and save some compute,
        // rather than narrowing the computed gI
        auto gI_size = gI.sizes();
        auto i_size = input.sizes();
        for (size_t i = 2; i < gI_size.size(); ++i) {
          if (gI_size[i] > i_size[i]) {
            gI = gI.narrow(i, 0, i_size[i]);
            gI_size = gI.sizes();
          }
        }
      } else {
        auto groups = gi_conv_params.groups;
        gi_conv_params.groups = 1;
        // swap stride and dilation
        std::swap(gi_conv_params.dilation, gi_conv_params.stride);

        auto ggWt = ggW.transpose(0, 1);
        auto gOt = gO.transpose(0, 1);

        // calculate output_padding
        // TODO: figure out why this needs to be computed...
        auto kernel_size = weight.sizes().slice(2);
        auto input_shape = input.sizes().slice(2);
        auto grad_output_shape = gO.sizes().slice(2);

        if (kernel_size.size() == 1) {
          auto expected_input_shape = (kernel_size[0] - 1) * gi_conv_params.stride[1]
            - 2 * gi_conv_params.padding[1]
            + (gi_conv_params.dilation[1] * (grad_output_shape[0] - 1) + 1);
          if (expected_input_shape != input_shape[0]) {
            gi_conv_params.output_padding[1] = input_shape[0] - expected_input_shape;
          }
        } else {
          for(size_t i = 0; i < kernel_size.size(); ++i) {
            // Check if whole input has been used or not
            auto expected_input_shape = (kernel_size[i] - 1) * gi_conv_params.stride[i]
              - 2 * gi_conv_params.padding[i]
              + (gi_conv_params.dilation[i] * (grad_output_shape[i] - 1) + 1);
            if (expected_input_shape != input_shape[i]) {
              gi_conv_params.output_padding[i] = input_shape[i] - expected_input_shape;
            }
          }
        }

        Tensor gIt;
        if (params.groups == 1) {
          if (gOt.is_cuda()) {
            gOt = gOt.contiguous();
          }

          gIt = at::_convolution(ggWt, gOt, Tensor(), gi_conv_params.stride, gi_conv_params.padding, gi_conv_params.dilation, gi_conv_params.transposed, gi_conv_params.output_padding, gi_conv_params.groups, gi_conv_params.benchmark, gi_conv_params.deterministic, gi_conv_params.cudnn_enabled, params.allow_tf32);
        } else {
          std::vector<Tensor> gIt_list(params.groups);
          for (int g = 0; g < groups; ++g) {
            auto ggWt_g = subvariable(ggWt, 1, groups, g);
            auto gOt_g = subvariable(gOt, 0, groups, g);
            if (gOt_g.is_cuda()) {
              gOt_g = gOt_g.contiguous();
            }

            gIt_list[g] = at::_convolution(ggWt_g, gOt_g, Tensor(), gi_conv_params.stride, gi_conv_params.padding, gi_conv_params.dilation, gi_conv_params.transposed, gi_conv_params.output_padding, gi_conv_params.groups, gi_conv_params.benchmark, gi_conv_params.deterministic, gi_conv_params.cudnn_enabled, params.allow_tf32);
          }

          gIt = at::cat(gIt_list, 0);
        }

        gI = gIt.transpose(0, 1);
      }
    }
  }

  return std::tuple<Tensor,Tensor,Tensor>{ggO, gI, gW};
}

}} // at::native<|MERGE_RESOLUTION|>--- conflicted
+++ resolved
@@ -937,10 +937,9 @@
           bias,
           params.stride,
           params.padding);
-<<<<<<< HEAD
-  } else if (input.device().type() == c10::DeviceType::CPU || input.device().type() == c10::DeviceType::CUDA) {
+  } else if (input.device().is_cpu() || input.is_cuda()) {
     bool is_channels_last_supported = !params.transposed && (input.ndimension() == 4) &&
-        !params.use_nnpack(input, weight) && (input.device().type() == c10::DeviceType::CPU) &&
+        !params.use_nnpack(input, weight) && input.device().is_cpu() &&
         !params.is_dilated();
     if (is_channels_last_supported) {
       auto memory_format = input.suggest_memory_format();
@@ -948,9 +947,6 @@
     } else {
       input = input.contiguous();
     }
-=======
-  } else if (input.device().is_cpu() || input.is_cuda()) {
->>>>>>> 2eaf0a8d
     if (params.groups == 1) {
       output = at::_convolution_nogroup(
           input, weight, bias, params.stride, params.padding, params.dilation, params.transposed, params.output_padding);
