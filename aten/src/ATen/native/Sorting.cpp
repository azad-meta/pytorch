#include <ATen/ATen.h>
#include <ATen/MemoryOverlap.h>
#include <ATen/NamedTensorUtils.h>
#include <ATen/NumericUtils.h>
#include <ATen/Parallel.h>
#include <ATen/WrapDimUtils.h>
#include <ATen/native/Resize.h>
#include <ATen/native/Sorting.h>
#include <ATen/native/SortingUtils.h>
#include <ATen/native/ReduceOpsUtils.h>
#include <c10/util/irange.h>

#include <utility>

namespace at {
namespace meta {

using namespace native;

TORCH_META_FUNC(topk)
(const Tensor& self, int64_t k, int64_t dim_, bool largest, bool sorted) {
  int64_t dim = maybe_wrap_dim(dim_, self.dim(), /*wrap_scalar=*/true);
  TORCH_CHECK(
      k >= 0 && k <= (self.dim() > 0 ? self.size(dim) : 1),
      "selected index k out of range");
  int64_t sliceSize = self.dim() == 0 ? 1 : self.size(dim);
  TORCH_CHECK(k >= 0 && k <= sliceSize, "k not in range for dimension");

  // Build the output size, which is the dim being selected set to
  // size k
  DimVector topKSize(self.sizes().vec());
  if (topKSize.size() > 0) {
    topKSize[dim] = k;
  }
<<<<<<< HEAD
  set_output_raw_strided(0, topKSize, {}, self.options());
  set_output_raw_strided(1, topKSize, {}, self.options().dtype(at::kLong));
=======
  set_output(0, topKSize, self.options());
  set_output(1, topKSize, self.options().dtype(at::kLong));
>>>>>>> 8d93f6b4
}

TORCH_META_FUNC2(sort, stable)
(const Tensor& self, c10::optional<bool> stable, int64_t dim, bool descending) {
  TORCH_INTERNAL_ASSERT(
      stable.has_value(),
      "sort(): c10::optional<bool> for stable has to have value.");
  maybe_wrap_dim(dim, self.dim());

  // See issue: https://github.com/pytorch/pytorch/issues/65863
  // Strides should be dense, so as not to allocate too much memory.
  // We either use 'self' strides, or infer dense strides from them.
  std::vector<int64_t> strides = (self.is_non_overlapping_and_dense())
      ? self.strides().vec()
      : at::infer_dense_strides(self.sizes(), self.strides());

<<<<<<< HEAD
  set_output_raw_strided(0, self.sizes(), strides, self.options(), {});
  set_output_raw_strided(1, self.sizes(), strides, self.options().dtype(kLong), {});
=======
  set_output(0, self.sizes(), strides, self.options(), {});
  set_output(1, self.sizes(), strides, self.options().dtype(kLong), {});
>>>>>>> 8d93f6b4
}

} // namespace meta

namespace native {

DEFINE_DISPATCH(sort_stub);
DEFINE_DISPATCH(topk_stub);

void _fill_indices(const TensorBase &indices, int64_t dim) {
  auto ndim = indices.dim();
  assert(0 <= dim && dim < ndim);
  auto dim_size = indices.size(dim);
  auto idx_dim = at::arange(0, dim_size, indices.options().dtype(at::kLong));
  auto idx_dim_sizes = std::vector<int64_t>(ndim, 1);
  auto idx_dim_strides = std::vector<int64_t>(ndim, 0);
  idx_dim_sizes[dim] = dim_size;
  idx_dim_strides[dim] = 1;
  auto idx_dim_restrided = idx_dim.as_strided(idx_dim_sizes, idx_dim_strides);
  OptionalTensorRef(indices)->copy_(idx_dim_restrided);
}

namespace {

/* Note from TH:
   I cut and pasted (slightly adapted) the quicksort code from
   Sedgewick's 1978 "Implementing Quicksort Programs" article
   http://www.csie.ntu.edu.tw/~b93076/p847-sedgewick.pdf

   It is the state of the art existing implementation. The macros
   are here to make as close a match as possible to the pseudocode of
   Program 2 p.851

   Note that other partition schemes exist, and are typically presented
   in textbook, but those are less efficient. See e.g.
   http://cs.stackexchange.com/questions/11458/quicksort-partitioning-hoare-vs-lomuto

   Julien, November 12th 2013
*/
template <typename scalar_t, typename Comp, typename Fn>
void quick_select_template(
    TensorAccessor<scalar_t, 1> arr,
    int64_t k,
    Comp gt_or_nan,
    Fn swap_fn) {
  // NOLINTNEXTLINE(cppcoreguidelines-init-variables)
  int64_t P, L, R, i, j;
  scalar_t piv;
  L = 0;
  R = arr.size(0) - 1;

  do {
    if (R <= L) // One element only
      return;

    if (R == L + 1) { // Two elements only
      if (gt_or_nan(arr[L], arr[R])) {
        swap_fn(L, R);
      }
      return;
    }

    // Use median of three for pivot choice
    P = L + (R - L) / 2;
    swap_fn(P, L + 1);
    if (gt_or_nan(arr[L + 1], arr[R])) {
      swap_fn(L + 1, R);
    }
    if (gt_or_nan(arr[L], arr[R])) {
      swap_fn(L, R);
    }
    if (gt_or_nan(arr[L + 1], arr[L])) {
      swap_fn(L + 1, L);
    }

    i = L + 1;
    j = R;
    piv = arr[L];
    do {
      do
        i++;
      while (gt_or_nan(piv, arr[i]));
      do
        j--;
      while (gt_or_nan(arr[j], piv));
      if (j < i)
        break;
      swap_fn(i, j);
    } while (true);
    swap_fn(L, j);

    // Re-set active partition
    if (j <= k)
      L = i;
    if (j >= k)
      R = j - 1;
  } while (true);
}

namespace {

QUANTILE_INTERPOLATION_MODE get_quantile_interpolation_mode(
    const c10::string_view interpolation) {
  if (interpolation == "linear") {
    return QUANTILE_INTERPOLATION_MODE::LINEAR;
  } else if (interpolation == "lower") {
    return QUANTILE_INTERPOLATION_MODE::LOWER;
  } else if (interpolation == "higher") {
    return QUANTILE_INTERPOLATION_MODE::HIGHER;
  } else if (interpolation == "midpoint") {
    return QUANTILE_INTERPOLATION_MODE::MIDPOINT;
  } else if (interpolation == "nearest") {
    return QUANTILE_INTERPOLATION_MODE::NEAREST;
  } else {
    TORCH_CHECK(
        false,
        "quantile() interpolation must be one of linear, lower, higher, midpoint or nearest, but got ",
        interpolation);
  }
}

void quantile_checks(const Tensor& self, const Tensor& q) {
  TORCH_CHECK(self.numel() > 0, "quantile() input tensor must be non-empty");
  TORCH_CHECK(q.dim() <= 1, "quantile() q must be a scalar or 1D tensor");
  TORCH_CHECK(
      self.scalar_type() == kFloat || self.scalar_type() == kDouble,
      "quantile() input tensor must be either float or double dtype");
  TORCH_CHECK(
      self.scalar_type() == q.scalar_type(),
      "quantile() q tensor must be same dtype as the input tensor");
  TORCH_CHECK(
      self.device() == q.device(),
      "quantile() q tensor must be on the same device as the input tensor");
}

std::vector<int64_t> quantile_output_shape(
    const optional<int64_t> original_dim,
    const Tensor& self,
    const Tensor& q,
    const bool keepdim,
    int64_t wrapped_dim) {
  // Compute output shape: q_size + reduced_size
  std::vector<int64_t> out_shape;
  if (original_dim && self.dim() > 0) {
    out_shape = self.sizes().vec();
    if (keepdim) {
      out_shape[wrapped_dim] = 1;
    } else {
      out_shape.erase(out_shape.begin() + wrapped_dim);
    }
  } else if (keepdim) {
    out_shape = std::vector<int64_t>(self.dim(), 1);
  }
  if (q.dim() > 0) {
    out_shape.insert(out_shape.begin(), q.numel());
  }

  return out_shape;
}

Tensor quantile_compute(
    const Tensor& self,
    const Tensor& q,
    const optional<int64_t> orginal_dim,
    const bool keepdim,
    const QUANTILE_INTERPOLATION_MODE& interpolation,
    const bool ignore_nan,
    int64_t wrapped_dim,
    std::vector<int64_t> out_shape) {
  // Checks that all q values are between 0 and 1, inclusive
  // NOTE: this check is only performed when running on the CPU to avoid
  // synchronizing an accelerator with the CPU
  if (self.device().is_cpu()) {
    TORCH_CHECK(
        q.ge(0).logical_and_(q.le(1)).all().item<bool>(),
        "quantile() q values must be in the range [0, 1]");
  }

  // Flatten input if no dim provided else move dim to reduce as last dimension.
  // Sort to efficiently query kth values.
  Tensor sorted;
  if (!orginal_dim) {
    sorted = std::get<0>(self.flatten().sort());
  } else if (wrapped_dim == self.dim() - 1) {
    sorted = std::get<0>(self.sort());
  } else {
    sorted = std::get<0>(self.unsqueeze(-1).transpose(wrapped_dim, -1).sort());
  }

  // Treat q as a 1D tensor for the following computations
  if (q.dim() == 0) {
    out_shape.insert(out_shape.begin(), q.numel());
  }

  // View input as reduced_size + size of dim to reduce
  std::vector<int64_t> in_shape(out_shape.size());
  std::copy(out_shape.begin() + 1, out_shape.end(), in_shape.begin());
  in_shape[in_shape.size() - 1] = sorted.size(-1);
  sorted = sorted.view(in_shape);

  // Ensure converting from int64_t to double won't overflow
  TORCH_CHECK(
      sorted.size(-1) <= std::pow(2, 24),
      "quantile() input tensor is too large");

  // Convert q in [0, 1] to ranks in [0, reduction_size)
  Tensor ranks;
  if (ignore_nan) {
    // For nanquantile, compute ranks based on number of non-nan values.
    // If all values are nan, set rank to 0 so the quantile computed is nan.
    ranks = q * (sorted.isnan().logical_not_().sum(-1, true) - 1);
    ranks.masked_fill_(ranks < 0, 0);
  } else {
    // For quantile, compute ranks based on reduction size. If there is nan
    // set rank to last index so the quantile computed will be nan.
    int64_t last_index = sorted.size(-1) - 1;
    std::vector<Tensor> tl =
        at::broadcast_tensors({q * last_index, sorted.isnan().any(-1, true)});
    ranks = at::masked_fill(tl[0], tl[1], last_index);
  }

  // adjust ranks based on the interpolation mode
  if (interpolation == QUANTILE_INTERPOLATION_MODE::LOWER) {
    ranks.floor_();
  } else if (interpolation == QUANTILE_INTERPOLATION_MODE::HIGHER) {
    ranks.ceil_();
  } else if (interpolation == QUANTILE_INTERPOLATION_MODE::NEAREST) {
    ranks.round_();
  }

  Tensor ranks_below = ranks.toType(kLong);
  Tensor values_below = sorted.gather(-1, ranks_below);

  // Actual interpolation is only needed for the liner and midpoint modes
  if (interpolation == QUANTILE_INTERPOLATION_MODE::LINEAR ||
      interpolation == QUANTILE_INTERPOLATION_MODE::MIDPOINT) {
    // calculate weights for linear and midpoint
    Tensor weights = interpolation == QUANTILE_INTERPOLATION_MODE::MIDPOINT
        ? at::full_like(ranks, 0.5)
        : ranks - ranks_below;

    // Interpolate to compute quantiles and store in values_below
    Tensor ranks_above = ranks.ceil_().toType(kLong);
    Tensor values_above = sorted.gather(-1, ranks_above);
    values_below.lerp_(values_above, weights);
  }

  if (q.dim() == 0) {
    // If q is scalar, remove last dim to match out shape
    values_below.squeeze_(-1);
  } else {
    // Move quantiles to first dim to match out shape
    values_below.unsqueeze_(0).transpose_(0, -1).squeeze_(-1);
  }

  return values_below;
}

} // namespace

void quantile_out_impl(
    Tensor& out,
    const Tensor& self,
    const Tensor& q,
    const optional<int64_t> original_dim,
    const bool keepdim,
    const QUANTILE_INTERPOLATION_MODE& interpolation,
    const bool ignore_nan) {
  quantile_checks(self, q);
  TORCH_CHECK(
      self.scalar_type() == out.scalar_type(),
      "quantile() out tensor must be same dtype as the input tensor");
  TORCH_CHECK(
      self.device() == out.device(),
      "quantile() out tensor must be on the same device as the input tensor");

  int64_t wrapped_dim = at::maybe_wrap_dim(original_dim.value_or(0), self.dim());

  auto out_shape = quantile_output_shape(original_dim, self, q, keepdim, wrapped_dim);
  resize_output(out, out_shape);

  auto quantile = quantile_compute(
      self, q, original_dim, keepdim, interpolation, ignore_nan, wrapped_dim, out_shape);
  out.copy_(quantile);
}

Tensor quantile_impl(
    const Tensor& self,
    const Tensor& q,
    const optional<int64_t> original_dim,
    const bool keepdim,
    const QUANTILE_INTERPOLATION_MODE& interpolation,
    const bool ignore_nan) {
  quantile_checks(self, q);

  int64_t wrapped_dim = at::maybe_wrap_dim(original_dim.value_or(0), self.dim());

  auto out_shape = quantile_output_shape(original_dim, self, q, keepdim, wrapped_dim);

  return quantile_compute(
      self, q, original_dim, keepdim, interpolation, ignore_nan, wrapped_dim, out_shape);
}

std::tuple<Tensor&, Tensor&> kthvalue_out_impl_cpu(
    Tensor& values,
    Tensor& indices,
    const Tensor& self,
    int64_t k,
    int64_t dim_,
    bool keepdim) {
  int64_t dim = maybe_wrap_dim(dim_, self.dim(), /*wrap_scalar=*/true);
  int64_t slicesize = self.dim() == 0 ? 1 : self.size(dim);
  zero_numel_check_dims(self, dim, "kthvalue()");

  TORCH_CHECK(k >= 1 && k <= slicesize,
              "kthvalue(): selected number k out of range for dimension ", dim);

  at::assert_no_overlap(self, values);

  _reduction_with_indices_allocate_or_resize_output(
      values, indices, self, dim_, keepdim);
  if (self.dim() == 0 && self.numel() == 1) {
    values.copy_(self);
    indices.zero_();
    return std::forward_as_tuple(values, indices);
  }
  auto tmp_values = self.clone(at::MemoryFormat::Contiguous);
  auto tmp_indices = at::empty(self.sizes(), self.options().dtype(kLong));

  auto tmp_values_stride = tmp_values.strides()[dim];
  auto tmp_indices_stride = tmp_indices.strides()[dim];
  auto sizes = self.sizes();

  TORCH_CHECK(indices.scalar_type() == kLong);

  auto iter = TensorIteratorConfig()
    .check_all_same_dtype(false)
    .resize_outputs(false)
    .declare_static_shape(sizes, /*squash_dims=*/dim)
    .add_output(tmp_values)
    .add_output(tmp_indices)
    .add_output(values)
    .add_output(indices)
    .build();

  AT_DISPATCH_ALL_TYPES_AND(ScalarType::BFloat16, self.scalar_type(), "kthvalue_cpu", [&] {
    auto loop = [&](char** data, const int64_t* strides, int64_t n) {
      for (const auto i : c10::irange(n)) {
        TensorAccessor<scalar_t, 1> tmp_values(
            reinterpret_cast<scalar_t*>(data[0] + i * strides[0]),
            &sizes[dim], &tmp_values_stride);
        TensorAccessor<int64_t, 1> tmp_indices(
            reinterpret_cast<int64_t*>(data[1] + i * strides[1]),
            &sizes[dim], &tmp_indices_stride);
        auto mode_value = reinterpret_cast<scalar_t*>(data[2] + i * strides[2]);
        auto mode_index = reinterpret_cast<int64_t*>(data[3] + i * strides[3]);

        for (const auto j : c10::irange(tmp_indices.size(0))) {
          tmp_indices[j] = j;
        }

        // we want NaN to be sorted as top for numpy compatibility
        quick_select_template(
          tmp_values,
          k - 1,
          [](scalar_t x, scalar_t y) -> bool {
            return (
              (_isnan<scalar_t>(x) && !_isnan<scalar_t>(y)) || (x > y));
          },
          [&](int64_t i, int64_t j) {
            std::swap(tmp_values[i], tmp_values[j]);
            std::swap(tmp_indices[i], tmp_indices[j]);
          });
        *mode_value = tmp_values[k - 1];
        *mode_index = tmp_indices[k - 1];
      }
    };

    int64_t grain_size = internal::GRAIN_SIZE / std::max(int64_t{1}, sizes[dim]);
    iter.for_each(loop, /*grain_size=*/grain_size);
  });

  if (!keepdim) {
    values.squeeze_(dim);
    indices.squeeze_(dim);
  }
  return std::forward_as_tuple(values, indices);
}

// Computes both the median and its index along dimension dim of the input
std::tuple<Tensor&, Tensor&> median_with_indices_impl(
    Tensor& values,
    Tensor& indices,
    const Tensor& self,
    int64_t dim,
    bool keepdim,
    bool ignore_nan) {
  dim = at::maybe_wrap_dim(dim, self.dim());

  int64_t size = self.dim() > 0 ? self.size(dim) : 1;
  zero_numel_check_dims(self, dim, "median()");

  checkDeviceType("median", {values, indices}, self.device().type());
  checkScalarType("median", {indices, "indices", 1}, kLong);
  checkSameType("median", {values, "values", 0}, {self, "self", 2});

  std::vector<int64_t> out_shape = self.sizes().vec();
  if (self.dim() > 0) {
    if (keepdim) {
      out_shape[dim] = 1;
    } else {
      out_shape.erase(out_shape.begin() + dim);
    }
  }

  resize_output(values, out_shape);
  resize_output(indices, out_shape);

  // Ensure #dim is the same for all tensors required for dim_apply
  Tensor in = self.dim() > 0 ? self : self.unsqueeze(0);
  Tensor vals = keepdim && self.dim() > 0 ? values : values.unsqueeze(dim);
  Tensor inds = keepdim && self.dim() > 0 ? indices : indices.unsqueeze(dim);

  // Make dim to reduce contiguous (stride=1)
  if (in.stride(dim) > 1) {
    in = in.unsqueeze(-1).transpose_(dim, -1).squeeze_(dim).contiguous();
    vals = vals.unsqueeze(-1).transpose_(dim, -1).squeeze_(dim);
    inds = inds.unsqueeze(-1).transpose_(dim, -1).squeeze_(dim);
    dim = in.dim() - 1;
  }

  auto sizes = in.sizes();
  auto iter = TensorIteratorConfig()
    .check_all_same_dtype(false)
    .resize_outputs(false)
    .declare_static_shape(sizes, /*squash_dims=*/dim)
    .add_output(vals)
    .add_output(inds)
    .add_input(in)
    .build();

  AT_DISPATCH_ALL_TYPES_AND(ScalarType::BFloat16, in.scalar_type(), "median_out", [&] {
    auto loop = [&](char** data, const int64_t* strides, int64_t n) {
      for (const auto i : c10::irange(n)) {
        auto valp = reinterpret_cast<scalar_t*>(data[0] + i * strides[0]);
        auto indp = reinterpret_cast<int64_t*>(data[1] + i * strides[1]);
        auto ip = reinterpret_cast<const scalar_t*>(data[2] + i * strides[2]);

        // For torch.median, search for NaN and return it if found
        if (!ignore_nan) {
          const scalar_t* nanp = std::find_if(ip, ip + size, _isnan<scalar_t>);
          if (nanp != ip + size) {
            *valp = *nanp;
            *indp = nanp - ip;
            continue;
          }
        }

        // Vector of indices for indirectly partitioning input around median
        std::vector<int64_t> idx(size);
        auto first = idx.begin();
        auto last = idx.end();
        std::iota(first, last, 0);

        // We partition the input around the median indirectly using the indices
        // vector so that nth points to the index of the median in the unmodified
        // input tensor.
        auto nth = first;
        if (!ignore_nan) {
          // If we got here, there are no nan values
          nth += (size - 1) / 2;
          std::nth_element(first, nth, last, [&ip](int64_t i, int64_t j) {
            return ip[i] < ip[j] || (ip[i] == ip[j] && i < j);
          });
        } else {
          // For torch.nanmedian, compute median of non-nan values only
          int64_t num_nan = std::count_if(ip, ip + size, _isnan<scalar_t>);
          nth += (size - num_nan - 1) / 2;
          std::nth_element(first, nth, last, [&ip](int64_t i, int64_t j) {
            return ip[i] < ip[j] || (ip[i] == ip[j] && i < j) ||
                (_isnan(ip[j]) && !_isnan(ip[i]));
          });
        }

        *valp = ip[*nth];
        *indp = *nth;
      }
    };
    int64_t grain_size = internal::GRAIN_SIZE / std::max(int64_t{1}, sizes[dim]);
    iter.for_each(loop, /*grain_size=*/grain_size);
  });

  return std::forward_as_tuple(values, indices);
}

// Computes the median of all values in the input
Tensor median_impl(const Tensor& self, bool ignore_nan) {
  NoNamesGuard guard;
  const int64_t size = self.numel();

  // Return nan for empty tensors
  if (size <= 0) {
    return at::full({}, std::numeric_limits<float>::quiet_NaN()).to(self.options());
  }

  // Clone the input tensor so we can partition it around the median value
  Tensor in = self.clone();
  Tensor out = at::empty({}, self.options());

  AT_DISPATCH_ALL_TYPES_AND(ScalarType::BFloat16, in.scalar_type(), "median_cpu", [&] {
    scalar_t* op = out.data_ptr<scalar_t>();
    scalar_t* first = in.data_ptr<scalar_t>();
    scalar_t* last = first + size;

    // For torch.median, if there are nan values return nan
    if (!ignore_nan && std::any_of(first, last, _isnan<scalar_t>)) {
      *op = std::numeric_limits<scalar_t>::quiet_NaN();
      return;
    }

    scalar_t* median = first;
    if (!ignore_nan) {
      // If we got here, there are no nan values
      median += (size - 1) / 2;
      std::nth_element(first, median, last);
    } else {
      // For torch.nanmedian, compute median of non-nan values only
      int64_t num_nan = std::count_if(first, last, _isnan<scalar_t>);
      median += (size - num_nan - 1) / 2;
      std::nth_element(first, median, last, [](scalar_t a, scalar_t b) {
        return a < b || (_isnan(b) && !_isnan(a));
      });
    }

    *op = *median;
  });

  return out;
}

} // namespace

Tensor& quantile_out(
    const Tensor& self,
    const Tensor& q,
    optional<int64_t> dim,
    bool keepdim,
    const c10::string_view interpolation,
    Tensor& out) {
  quantile_out_impl(
      out,
      self,
      q,
      dim,
      keepdim,
      get_quantile_interpolation_mode(interpolation),
      /*ignore_nan=*/false);
  return out;
}

Tensor& quantile_out(
    const Tensor& self,
    double q,
    optional<int64_t> dim,
    bool keepdim,
    const c10::string_view interpolation,
    Tensor& out) {
  TORCH_CHECK(
      q >= 0 && q <= 1, "quantile() q must be in the range [0, 1] but got ", q);
  return at::native::quantile_out(
      self,
      at::scalar_tensor(q, self.options()),
      dim,
      keepdim,
      interpolation,
      out);
}

Tensor quantile(
    const Tensor& self,
    const Tensor& q,
    optional<int64_t> dim,
    bool keepdim,
    const c10::string_view interpolation) {
  return quantile_impl(
      self,
      q,
      dim,
      keepdim,
      get_quantile_interpolation_mode(interpolation),
      /*ignore_nan=*/false);
}

Tensor quantile(
    const Tensor& self,
    double q,
    optional<int64_t> dim,
    bool keepdim,
    const c10::string_view interpolation) {
  TORCH_CHECK(
      q >= 0 && q <= 1, "quantile() q must be in the range [0, 1] but got ", q);
  return at::native::quantile(
      self, at::scalar_tensor(q, self.options()), dim, keepdim, interpolation);
}

Tensor& nanquantile_out(
    const Tensor& self,
    const Tensor& q,
    optional<int64_t> dim,
    bool keepdim,
    const c10::string_view interpolation,
    Tensor& out) {
  quantile_out_impl(
      out,
      self,
      q,
      dim,
      keepdim,
      get_quantile_interpolation_mode(interpolation),
      /*ignore_nan=*/true);
  return out;
}

Tensor& nanquantile_out(
    const Tensor& self,
    double q,
    optional<int64_t> dim,
    bool keepdim,
    const c10::string_view interpolation,
    Tensor& out) {
  TORCH_CHECK(
      q >= 0 && q <= 1, "quantile() q must be in the range [0, 1] but got ", q);
  return at::native::nanquantile_out(
      self,
      at::scalar_tensor(q, self.options()),
      dim,
      keepdim,
      interpolation,
      out);
}

Tensor nanquantile(
    const Tensor& self,
    const Tensor& q,
    optional<int64_t> dim,
    bool keepdim,
    const c10::string_view interpolation) {
  return quantile_impl(
      self,
      q,
      dim,
      keepdim,
      get_quantile_interpolation_mode(interpolation),
      /*ignore_nan=*/true);
}

Tensor nanquantile(
    const Tensor& self,
    double q,
    optional<int64_t> dim,
    bool keepdim,
    const c10::string_view interpolation) {
  TORCH_CHECK(
      q >= 0 && q <= 1, "quantile() q must be in the range [0, 1] but got ", q);
  return at::native::nanquantile(
      self, at::scalar_tensor(q, self.options()), dim, keepdim, interpolation);
}

std::tuple<Tensor&, Tensor&> kthvalue_out_cpu(
    const Tensor& self,
    int64_t k,
    int64_t dim,
    bool keepdim,
    Tensor& values,
    Tensor& indices) {
  auto result = [&]() {
    NoNamesGuard guard;
    return kthvalue_out_impl_cpu(values, indices, self, k, dim, keepdim);
  }();
  namedinference::propagate_names_for_reduction(values, self, dim, keepdim);
  namedinference::propagate_names_for_reduction(indices, self, dim, keepdim);
  return result;
}

std::tuple<Tensor&, Tensor&> kthvalue_out(
    const Tensor& self,
    int64_t k,
    Dimname dim,
    bool keepdim,
    Tensor& values,
    Tensor& indices) {
  return at::kthvalue_out(
      values, indices, self, k, dimname_to_position(self, dim), keepdim);
}

std::tuple<Tensor, Tensor> kthvalue(
    const Tensor& self,
    int64_t k,
    int64_t dim,
    bool keepdim) {
  Tensor values = at::empty({0}, self.options());
  Tensor indices = at::empty({0}, self.options().dtype(kLong));
  at::kthvalue_out(values, indices, self, k, dim, keepdim);
  return std::make_tuple(values, indices);
}

std::tuple<Tensor, Tensor> kthvalue(
    const Tensor& self,
    int64_t k,
    Dimname dim,
    bool keepdim) {
  return at::kthvalue(self, k, dimname_to_position(self, dim), keepdim);
}

TORCH_IMPL_FUNC(topk_out_cpu)
   (const Tensor& self,
    int64_t k,
    int64_t dim_,
    bool largest,
    bool sorted,
    const Tensor& values,
    const Tensor& indices) {
  int64_t dim = maybe_wrap_dim(dim_, self.dim(), /*wrap_scalar=*/true);
  TORCH_CHECK(
      k >= 0 && k <= (self.dim() > 0 ? self.size(dim) : 1),
      "selected index k out of range");

  if (self.dim() == 0 && self.numel() == 1) {
    values.copy_(self);
    indices.zero_();
  } else {
    topk_stub(kCPU, values, indices, self, k, dim, largest, sorted);
  }
}

std::tuple<Tensor&, Tensor&> median_out_cpu(
    const Tensor& self,
    int64_t dim,
    bool keepdim,
    Tensor& values,
    Tensor& indices) {
  auto result = [&]() {
    NoNamesGuard guard;
    return median_with_indices_impl(
        values, indices, self, dim, keepdim, /*ignore_nan=*/false);
  }();
  namedinference::propagate_names_for_reduction(values, self, dim, keepdim);
  namedinference::propagate_names_for_reduction(indices, self, dim, keepdim);
  return result;
}

std::tuple<Tensor&, Tensor&> median_out(
    const Tensor& self,
    Dimname dim,
    bool keepdim,
    Tensor& values,
    Tensor& indices) {
  return at::median_out(
      values, indices, self, dimname_to_position(self, dim), keepdim);
}

std::tuple<Tensor, Tensor> median(
    const Tensor& self,
    int64_t dim,
    bool keepdim) {
  Tensor values = at::empty({0}, self.options());
  Tensor indices = at::empty({0}, self.options().dtype(kLong));
  at::median_out(values, indices, self, dim, keepdim);
  return std::make_tuple(values, indices);
}

std::tuple<Tensor, Tensor> median(
    const Tensor& self,
    Dimname dim,
    bool keepdim) {
  return at::median(self, dimname_to_position(self, dim), keepdim);
}

Tensor median_cpu(const Tensor& self) {
  return median_impl(self, /*ignore_nan=*/false);
}

std::tuple<Tensor&, Tensor&> nanmedian_out_cpu(
    const Tensor& self,
    int64_t dim,
    bool keepdim,
    Tensor& values,
    Tensor& indices) {
  auto result = [&]() {
    NoNamesGuard guard;
    return median_with_indices_impl(
        values, indices, self, dim, keepdim, /*ignore_nan=*/true);
  }();
  namedinference::propagate_names_for_reduction(values, self, dim, keepdim);
  namedinference::propagate_names_for_reduction(indices, self, dim, keepdim);
  return result;
}

std::tuple<Tensor&, Tensor&> nanmedian_out(
    const Tensor& self,
    Dimname dim,
    bool keepdim,
    Tensor& values,
    Tensor& indices) {
  return at::nanmedian_out(
      values, indices, self, dimname_to_position(self, dim), keepdim);
}

std::tuple<Tensor, Tensor> nanmedian(
    const Tensor& self,
    int64_t dim,
    bool keepdim) {
  Tensor values = at::empty({0}, self.options());
  Tensor indices = at::empty({0}, self.options().dtype(kLong));
  at::nanmedian_out(values, indices, self, dim, keepdim);
  return std::make_tuple(values, indices);
}

std::tuple<Tensor, Tensor> nanmedian(
    const Tensor& self,
    Dimname dim,
    bool keepdim) {
  return at::nanmedian(self, dimname_to_position(self, dim), keepdim);
}

Tensor nanmedian_cpu(const Tensor& self) {
  return median_impl(self, /*ignore_nan=*/true);
}

TORCH_IMPL_FUNC(sort_stable_out)
(const Tensor& self,
 c10::optional<bool> stable,
 int64_t dim,
 bool descending,
 const Tensor& values,
 const Tensor& indices) {
  values.copy_(self);
  // check if self is scalar
  if (self.dim() == 0 && self.numel() == 1) {
    indices.zero_();
  } else {
    dim = maybe_wrap_dim(dim, self.dim());
    sort_stub(self.device().type(), self, values, indices, dim, descending, stable.value());
  }
}

std::tuple<Tensor&, Tensor&> sort_out(
    const Tensor& self,
    int64_t dim,
    bool descending,
    Tensor& values,
    Tensor& indices) {
  return at::sort_out(values, indices, self, false, dim, descending);
}

std::tuple<Tensor, Tensor> sort(
    const Tensor& self,
    int64_t dim,
    bool descending) {
  return at::sort(self, false, dim, descending);
}

Tensor& msort_out(const Tensor& self, Tensor& values) {
  Tensor indices = at::empty({0}, self.options().dtype(kLong));
  at::sort_out(values, indices, self, 0, false);
  return values;
}

Tensor msort(const Tensor& self) {
  return std::get<0>(at::sort(self, 0, false));
}

Tensor argsort(const Tensor & self, int64_t dim, bool descending) {
  return std::get<1>(at::sort(self, dim, descending));
}


} // namespace native
} // namespace at<|MERGE_RESOLUTION|>--- conflicted
+++ resolved
@@ -32,13 +32,8 @@
   if (topKSize.size() > 0) {
     topKSize[dim] = k;
   }
-<<<<<<< HEAD
-  set_output_raw_strided(0, topKSize, {}, self.options());
-  set_output_raw_strided(1, topKSize, {}, self.options().dtype(at::kLong));
-=======
   set_output(0, topKSize, self.options());
   set_output(1, topKSize, self.options().dtype(at::kLong));
->>>>>>> 8d93f6b4
 }
 
 TORCH_META_FUNC2(sort, stable)
@@ -55,13 +50,8 @@
       ? self.strides().vec()
       : at::infer_dense_strides(self.sizes(), self.strides());
 
-<<<<<<< HEAD
-  set_output_raw_strided(0, self.sizes(), strides, self.options(), {});
-  set_output_raw_strided(1, self.sizes(), strides, self.options().dtype(kLong), {});
-=======
   set_output(0, self.sizes(), strides, self.options(), {});
   set_output(1, self.sizes(), strides, self.options().dtype(kLong), {});
->>>>>>> 8d93f6b4
 }
 
 } // namespace meta
