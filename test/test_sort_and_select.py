--- conflicted
+++ resolved
@@ -5,16 +5,12 @@
 from torch._six import nan
 from itertools import permutations, product
 
-<<<<<<< HEAD
-from torch.testing import all_types, all_types_and
-=======
 from torch.testing import make_tensor
 from torch.testing._internal.common_dtype import (
     all_types, all_types_and, floating_types_and, get_all_dtypes, get_all_int_dtypes, get_all_fp_dtypes,
 )
->>>>>>> 7e4ebe06
 from torch.testing._internal.common_utils import \
-    (TEST_WITH_ROCM, TestCase, run_tests, make_tensor, slowTest)
+    (TEST_WITH_ROCM, TestCase, run_tests, slowTest)
 from torch.testing._internal.common_device_type import \
     (instantiate_device_type_tests, dtypes, onlyOnCPUAndCUDA,
      skipCUDAIfRocm, onlyCUDA, dtypesIfCUDA, dtypesIfCPU, onlyCPU, largeTensorTest)
