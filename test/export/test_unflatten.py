# Owner(s): ["module: dynamo"]
# flake8: noqa
import dataclasses
import unittest
from contextlib import contextmanager
from dataclasses import dataclass
from typing import List, Any

import torch
import torch._dynamo as torchdynamo
from functorch.experimental.control_flow import cond, map
from torch import Tensor
<<<<<<< HEAD
from torch.export import Constraint, Dim, export, unflatten, FlatArgsAdapter
from torch._export import DEFAULT_EXPORT_DYNAMO_CONFIG, dynamic_dim, capture_pre_autograd_graph, _export
=======
from torch.export import (
    Constraint,
    Dim,
    dynamic_dim,
    export,
)
from torch.export._trace import DEFAULT_EXPORT_DYNAMO_CONFIG
from torch._export import capture_pre_autograd_graph
>>>>>>> 92623630
from torch._export.utils import (
    get_buffer,
    get_param,
    is_buffer,
    is_param,
    register_dataclass_as_pytree_node,
)
from torch.export import Constraint, Dim, export
from torch.fx.experimental.proxy_tensor import make_fx
from torch.testing import FileCheck
from torch.testing._internal.common_utils import run_tests, TestCase
from torch.utils._pytree import (
    LeafSpec,
    tree_flatten,
    tree_unflatten,
    TreeSpec,
    treespec_dumps,
    treespec_loads,
)


@unittest.skipIf(not torchdynamo.is_dynamo_supported(), "dynamo isn't support")
class TestUnflatten(TestCase):
    def compare_outputs(self, eager, unflattened, args):
        orig_output = eager(*args)
        unflattened_output = unflattened(*args)
        self.assertTrue(torch.allclose(orig_output, unflattened_output))

    def test_unflatten_nested(self):
        class NestedChild(torch.nn.Module):
            def forward(self, x):
                return x / x

        class Child1(torch.nn.Module):
            def __init__(self):
                super().__init__()
                self.nested = NestedChild()
                self.register_parameter(
                    "child1param", torch.nn.Parameter(torch.ones(2, 3))
                )

            def forward(self, x):
                x = self.nested(x)
                return x + self.child1param

        class Child2(torch.nn.Module):
            def __init__(self):
                super().__init__()
                self.register_buffer("child2buffer", torch.ones(2, 3))

            def forward(self, x):
                return x - self.child2buffer

        class MyModule(torch.nn.Module):
            def __init__(self):
                super().__init__()
                self.foo = Child1()
                self.bar = Child2()
                self.register_parameter(
                    "rootparam", torch.nn.Parameter(torch.ones(2, 3))
                )

            def forward(self, x):
                x = x * self.rootparam
                x = self.foo(x)
                x = self.bar(x)
                return x

        orig_eager = MyModule()
        export_module = export(orig_eager, (torch.rand(2, 3),), {})
        unflattened = unflatten(export_module)

        inputs = (torch.rand(2, 3),)

        # Compare the root modules and all submodules
        self.compare_outputs(orig_eager, unflattened, inputs)
        self.compare_outputs(orig_eager.foo, unflattened.foo, inputs)
        self.compare_outputs(orig_eager.bar, unflattened.bar, inputs)
        self.compare_outputs(orig_eager.foo.nested, unflattened.foo.nested, inputs)

        # Check state dicts are equal
        orig_state_dict = orig_eager.state_dict()
        exported_state_dict = unflattened.state_dict()
        for name, value in orig_state_dict.items():
            self.assertTrue(torch.allclose(value, exported_state_dict[name]))

    def test_unflatten_buffer_mutation(self):
        class Child(torch.nn.Module):
            def __init__(self):
                super().__init__()
                self.register_buffer("child2buffer", torch.ones(2, 3))

            def forward(self, x):
                self.child2buffer.add_(x)
                return x - self.child2buffer

        class MyModule(torch.nn.Module):
            def __init__(self):
                super().__init__()
                self.foo = Child()
                self.register_parameter(
                    "rootparam", torch.nn.Parameter(torch.ones(2, 3))
                )

            def forward(self, x):
                x = self.foo(x)
                return x * self.rootparam

        eager_module = MyModule()
        export_module = export(eager_module, (torch.rand(2, 3),), {})
        unflattened_module = unflatten(export_module)

        # Buffer should look the same before and after one run
        eager_buffer = eager_module.foo.child2buffer
        unflattened_buffer = unflattened_module.foo.child2buffer
        self.assertTrue(torch.allclose(eager_buffer, unflattened_buffer))

        inputs = (torch.rand(2, 3),)
        eager_module(*inputs)
        unflattened_module(*inputs)
        self.assertTrue(torch.allclose(eager_buffer, unflattened_buffer))

    def test_unflatten_nested_access(self):
        class Child(torch.nn.Module):
            def __init__(self):
                super().__init__()
                self.register_buffer("child2buffer", torch.ones(2, 3))

            def forward(self, x):
                return x - self.child2buffer

        class MyModule(torch.nn.Module):
            def __init__(self):
                super().__init__()
                self.foo = Child()
                self.register_parameter(
                    "rootparam", torch.nn.Parameter(torch.ones(2, 3))
                )

            def forward(self, x):
                x = x + self.foo.child2buffer
                x = self.foo(x)
                return x

        eager_module = MyModule()
        export_module = export(eager_module, (torch.rand(2, 3),), {})
        unflattened_module = unflatten(export_module)

        inputs = (torch.rand(2, 3),)
        self.compare_outputs(eager_module, unflattened_module, inputs)

    def test_unflatten_shared_submodule(self):
        class Shared(torch.nn.Module):
            def __init__(self):
                super().__init__()
                layernorm = torch.nn.LayerNorm(10)
                self.sub_net = torch.nn.Sequential(
                    layernorm,
                    torch.nn.ReLU(),
                    layernorm,
                    torch.nn.ReLU(),
                )

            def forward(self, x):
                return self.sub_net(x)

        eager_module = Shared()
        inps = (torch.rand(10),)
        export_module = export(eager_module, inps, {})
        unflattened_module = unflatten(export_module)
        self.compare_outputs(eager_module, unflattened_module, inps)
        self.assertTrue(hasattr(unflattened_module, "sub_net"))
        for i in range(len(eager_module.sub_net)):
            self.assertTrue(hasattr(unflattened_module.sub_net, str(i)))
        self.assertEqual(
            id(getattr(unflattened_module.sub_net, "0")),
            id(getattr(unflattened_module.sub_net, "2")),
        )

    def test_unflatten_preserve_signature(self):
        class NestedChild(torch.nn.Module):
            def forward(self, zx, y):
                return {"x": y["key"] + zx[1], "w": y["key"] * zx[1]}

        class Child1(torch.nn.Module):
            def __init__(self):
                super().__init__()
                self.nested = NestedChild()

            def forward(self, x, y):
                z = torch.ones_like(x)
                xw = self.nested((z, x), y={"key": y})
                return xw["w"] + z - xw["x"]

        class Child2(torch.nn.Module):
            def __init__(self):
                super().__init__()

            def forward(self, x):
                return x - 1

        class MyModule(torch.nn.Module):
            def __init__(self):
                super().__init__()
                self.foo = Child1()
                self.bar = Child2()

            def forward(self, x, y):
                x = self.foo(x, y)
                x = self.bar(x)
                return x

        orig_eager = MyModule()
        inps = torch.rand(2, 3), torch.rand(2, 3)
        export_module = export(
            orig_eager,
            inps,
            {},
            preserve_module_call_signature=("foo.nested",),
        )
        unflattened = unflatten(export_module)
        self.compare_outputs(export_module, unflattened, inps)
        unflattened.foo.nested = NestedChild()
        self.compare_outputs(export_module, unflattened, inps)

        # Test tree spec mismatched input
        orig_outs = export_module(*inps)
        new_inps = *inps, torch.rand(2, 3)
        with self.assertRaisesRegex(
            TypeError,
            "There is no flat args adapter sepcified. Are you sure you are calling this with the right arguments?",
        ):
            unflattened(new_inps)

        # With flat args adapter
        class KeepTwoFlatArgsAdapter(FlatArgsAdapter):
            def adapt(
                self,
                target_spec: TreeSpec,
                input_spec: TreeSpec,
                input_args: List[Any],
            ) -> List[Any]:
                while len(input_args) > 2:
                    input_args.pop(-1)
                return input_args

        unflattened = unflatten(export_module, KeepTwoFlatArgsAdapter())
        new_outs = unflattened(*new_inps)
        self.assertTrue(torch.allclose(orig_outs, new_outs))

    def test_unflatten_param_list_dict(self):
        class Mod(torch.nn.Module):
            def __init__(self):
                super().__init__()
                self.param_list = torch.nn.ParameterList()
                self.param_dict = torch.nn.ParameterDict()
                for i in range(2):
                    self.param_list.append(torch.nn.Parameter(torch.randn((2, 3))))
                    self.param_dict[f"key_{i}"] = torch.nn.Parameter(
                        torch.randn((2, 3))
                    )

            def forward(self, x):
                for i in range(2):
                    x = x + self.param_list[i]
                    x = x + self.param_dict[f"key_{i}"]
                return x

        export_module = torch.export.export(Mod(), (torch.randn((2, 3)),))
        unflattened = unflatten(export_module)

        self.compare_outputs(export_module, unflattened, (torch.randn((2, 3)),))

    def test_unflatten_wrong_input(self):
        class Mod(torch.nn.Module):
            def __init__(self):
                super().__init__()
                self.param_list = torch.nn.ParameterList()
                self.param_dict = torch.nn.ParameterDict()
                for i in range(2):
                    self.param_list.append(torch.nn.Parameter(torch.randn((2, 3))))
                    self.param_dict[f"key_{i}"] = torch.nn.Parameter(
                        torch.randn((2, 3))
                    )

            def forward(self, x):
                a = x.sum()
                for i in range(2):
                    a = a + self.param_list[i].sum()
                    a = a + self.param_dict[f"key_{i}"].sum()
                return a

        export_module = torch.export.export(Mod(), (torch.randn((2, 3)),))
        with self.assertRaisesRegex(RuntimeError, ".shape\[1\] is specialized at 3"):
            export_module(torch.randn(6, 6))

        unflattened = unflatten(export_module)
        with self.assertRaisesRegex(RuntimeError, ".shape\[1\] is specialized at 3"):
            unflattened(torch.randn(6, 6))

    def test_unflatten_with_inplace_compile(self):
        class NestedChild(torch.nn.Module):
            def forward(self, x):
                return x / x

        class Child1(torch.nn.Module):
            def __init__(self):
                super().__init__()
                self.nested = NestedChild()
                self.register_parameter(
                    "child1param", torch.nn.Parameter(torch.ones(2, 3))
                )

            def forward(self, x):
                x = self.nested(x)
                return x + self.child1param

        class Child2(torch.nn.Module):
            def __init__(self):
                super().__init__()
                self.register_buffer("child2buffer", torch.ones(2, 3))

            def forward(self, x):
                return x - self.child2buffer

        class MyModule(torch.nn.Module):
            def __init__(self):
                super().__init__()
                self.foo = Child1()
                self.bar = Child2()
                self.register_parameter(
                    "rootparam", torch.nn.Parameter(torch.ones(2, 3))
                )

            def forward(self, x):
                x = x * self.rootparam
                x = self.foo(x)
                x = self.bar(x)
                return x

        orig_eager = MyModule()
        export_module = torch.export.export(orig_eager, (torch.rand(2, 3),), {})
        unflattened = unflatten(export_module)

        # in-place compilation should work. Pass fullgraph to ensure no graph breaks.
        unflattened.foo.compile(fullgraph=True)

        inputs = (torch.rand(2, 3),)
        self.compare_outputs(orig_eager, unflattened, inputs)


if __name__ == "__main__":
    run_tests()<|MERGE_RESOLUTION|>--- conflicted
+++ resolved
@@ -10,19 +10,16 @@
 import torch._dynamo as torchdynamo
 from functorch.experimental.control_flow import cond, map
 from torch import Tensor
-<<<<<<< HEAD
-from torch.export import Constraint, Dim, export, unflatten, FlatArgsAdapter
-from torch._export import DEFAULT_EXPORT_DYNAMO_CONFIG, dynamic_dim, capture_pre_autograd_graph, _export
-=======
 from torch.export import (
     Constraint,
     Dim,
     dynamic_dim,
     export,
+    unflatten,
+    FlatArgsAdapter,
 )
 from torch.export._trace import DEFAULT_EXPORT_DYNAMO_CONFIG
 from torch._export import capture_pre_autograd_graph
->>>>>>> 92623630
 from torch._export.utils import (
     get_buffer,
     get_param,
@@ -373,6 +370,55 @@
         inputs = (torch.rand(2, 3),)
         self.compare_outputs(orig_eager, unflattened, inputs)
 
+    def test_fx_trace(self):
+        class MyModule(torch.nn.Module):
+            def __init__(self):
+                super().__init__()
+
+            def forward(self, x, y):
+                x = x[0] + x[1]
+                x = x + y["foo"]
+                return x
+
+        orig_eager = MyModule()
+        inputs = ((torch.rand(2, 3), torch.rand(2, 3)), {"foo": torch.rand(2, 3)})
+        export_module = export(orig_eager, inputs, {})
+
+        unflattened = unflatten(export_module)
+        torch.fx.symbolic_trace(
+            unflattened, concrete_args=(torch.fx.PH, torch.fx.PH, torch.fx.PH)
+        )
+
+    def test_double_nested_submodule(self):
+        class SubSubMod(torch.nn.Module):
+            def __init__(self):
+                super().__init__()
+
+            def forward(self, x):
+                return x * x
+
+        class SubMod(torch.nn.Module):
+            def __init__(self):
+                super().__init__()
+                self.subsubmod = SubSubMod()
+
+            def forward(self, x):
+                return x - x
+
+        class MyModule(torch.nn.Module):
+            def __init__(self):
+                super().__init__()
+                self.submod = SubMod()
+
+            def forward(self, x):
+                return x + self.submod.subsubmod(x)
+
+        orig_eager = MyModule()
+        export_module = torch.export.export(orig_eager, (torch.rand(2, 3),), {})
+        unflattened = unflatten(export_module)
+
+        inputs = (torch.rand(2, 3),)
+        self.compare_outputs(orig_eager, unflattened, inputs)
 
 if __name__ == "__main__":
     run_tests()