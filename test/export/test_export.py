--- conflicted
+++ resolved
@@ -270,10 +270,7 @@
         with self.assertRaisesRegex(torchdynamo.exc.UserError, "Expected tensor as input to dynamic_dim"):
             constraints = [dynamic_dim(inp_for_g, 0)]
 
-<<<<<<< HEAD
     @testing.expectedFailureRetraceability
-=======
->>>>>>> 75d3bbaa
     @testing.expectedFailureNonStrict
     def test_map(self):
         def list_tensor_map(xs, y, z):
@@ -285,10 +282,7 @@
         inps = (torch.ones(6, 4), torch.tensor(5), torch.tensor(4))
         self._test_export_same_as_eager(list_tensor_map, inps)
 
-<<<<<<< HEAD
     @testing.expectedFailureRetraceability
-=======
->>>>>>> 75d3bbaa
     @testing.expectedFailureNonStrict
     def test_export_func_with_kwargs(self):
         def kw_func(arg1, arg2, kw1, kw2):
@@ -298,10 +292,7 @@
         kwargs = {"kw1": torch.ones(1, 1), "kw2": torch.ones(6, 4)}
         self._test_export_same_as_eager(kw_func, args, kwargs)
 
-<<<<<<< HEAD
     @testing.expectedFailureRetraceability
-=======
->>>>>>> 75d3bbaa
     @testing.expectedFailureNonStrict
     def test_export_func_with_pytree_kwargs(self):
         def kw_func(arg1, arg2, a, b):
@@ -311,10 +302,7 @@
         kwargs = {"a": {"kw1": torch.ones(2, 3), "kw2": torch.ones(3, 4)}, "b": [torch.ones(2, 3), torch.ones(3, 4)]}
         self._test_export_same_as_eager(kw_func, args, kwargs)
 
-<<<<<<< HEAD
     @testing.expectedFailureRetraceability
-=======
->>>>>>> 75d3bbaa
     @testing.expectedFailureNonStrict
     def test_export_func_with_default_kwargs(self):
         def kw_func(arg1, arg2, a, b=1):
@@ -340,10 +328,7 @@
         args = (torch.ones(2, 3), torch.ones(3, 4), torch.ones(2, 3), torch.ones(3, 4))
         self._test_export_same_as_eager(kw_func, args)
 
-<<<<<<< HEAD
     @testing.expectedFailureRetraceability
-=======
->>>>>>> 75d3bbaa
     @testing.expectedFailureNonStrict
     def test_export_func_with_keyword_only_args(self):
         def kw_func(arg1, arg2, *args, kw1, kw2):
@@ -353,10 +338,7 @@
         kwargs = {"kw1": torch.ones(2, 3), "kw2": torch.ones(3, 4)}
         self._test_export_same_as_eager(kw_func, args, kwargs)
 
-<<<<<<< HEAD
     @testing.expectedFailureRetraceability
-=======
->>>>>>> 75d3bbaa
     @testing.expectedFailureNonStrict
     def test_export_func_with_var_keyword_args(self):
         def kw_func(arg1, arg2, *args, kw1, kw2, **kwargs):
@@ -366,10 +348,7 @@
         kwargs = {"kw1": torch.ones(2, 3), "kw2": torch.ones(3, 4), "kw3": torch.ones(2, 3), "kw4": torch.ones(3, 4)}
         self._test_export_same_as_eager(kw_func, args, kwargs)
 
-<<<<<<< HEAD
     @testing.expectedFailureRetraceability
-=======
->>>>>>> 75d3bbaa
     @testing.expectedFailureNonStrict
     def test_export_func_with_var_keyword_pytree_args(self):
         def kw_func(arg1, arg2, *args, kw1, kw2, **kwargs):
@@ -1442,10 +1421,7 @@
         exp_source_fns = [["cond", "cos"], ["cond", "sin"]]
         self.assertEqual(actual_source_fns, exp_source_fns)
 
-<<<<<<< HEAD
     @testing.expectedFailureRetraceability
-=======
->>>>>>> 75d3bbaa
     @testing.expectedFailureNonStrict
     def test_lifted_constants(self) -> None:
         def f(x):
@@ -1570,10 +1546,7 @@
         self.assertTrue(torch.allclose(core_aten_ep(*inp), m(*inp)))
         self.assertEqual(id(state_dict), id(ep.state_dict))
 
-<<<<<<< HEAD
     @testing.expectedFailureRetraceability
-=======
->>>>>>> 75d3bbaa
     @testing.expectedFailureNonStrict
     def test_export_decomps_dynamic(self):
         class M(torch.nn.Module):
@@ -1610,10 +1583,7 @@
         inp = torch.randn(2)
         self.assertTrue(torch.allclose(ep(inp), torch.nonzero(inp)))
 
-<<<<<<< HEAD
     @testing.expectedFailureRetraceability
-=======
->>>>>>> 75d3bbaa
     @testing.expectedFailureNonStrict
     def test_redundant_asserts(self):
         def f(x):
@@ -1980,6 +1950,7 @@
         ep.run_decompositions(decomp_table=torch._decomp.decomposition_table)
         self.assertEqual(ep(t, dim, index, src), output)
 
+    @testing.expectedFailureRetraceability
     def test_fqn(self):
         class NestedChild(torch.nn.Module):
             def forward(self, x):
