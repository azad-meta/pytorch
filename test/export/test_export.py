--- conflicted
+++ resolved
@@ -128,10 +128,7 @@
         inp = ([torch.ones(1, 3)], torch.ones(1, 3))
         self._test_export_same_as_eager(f, inp)
 
-<<<<<<< HEAD
     @testing.expectedFailureRetraceability
-=======
->>>>>>> 76ced0df
     def test_external_call_non_strict_real_tensor(self):
         class ExternalMethod:
             def add(self, x):
